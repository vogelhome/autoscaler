/*
Copyright 2016 The Kubernetes Authors.

Licensed under the Apache License, Version 2.0 (the "License");
you may not use this file except in compliance with the License.
You may obtain a copy of the License at

    http://www.apache.org/licenses/LICENSE-2.0

Unless required by applicable law or agreed to in writing, software
distributed under the License is distributed on an "AS IS" BASIS,
WITHOUT WARRANTIES OR CONDITIONS OF ANY KIND, either express or implied.
See the License for the specific language governing permissions and
limitations under the License.
*/

//go:generate go run ec2_instance_types/gen.go

package aws

import (
	"errors"
	"fmt"
	"io"
	"math/rand"
	"os"
	"regexp"
	"strconv"
	"strings"
	"time"

<<<<<<< HEAD
	"github.com/aws/aws-sdk-go/aws"
	"github.com/aws/aws-sdk-go/aws/ec2metadata"
	"github.com/aws/aws-sdk-go/aws/endpoints"
	"github.com/aws/aws-sdk-go/aws/session"
	"github.com/aws/aws-sdk-go/service/autoscaling"
	"github.com/aws/aws-sdk-go/service/ec2"
	"github.com/aws/aws-sdk-go/service/eks"
=======
>>>>>>> e8d3e9b1
	"gopkg.in/gcfg.v1"
	apiv1 "k8s.io/api/core/v1"
	"k8s.io/apimachinery/pkg/api/resource"
	metav1 "k8s.io/apimachinery/pkg/apis/meta/v1"
	"k8s.io/autoscaler/cluster-autoscaler/cloudprovider"
<<<<<<< HEAD
=======
	"k8s.io/autoscaler/cluster-autoscaler/cloudprovider/aws/aws-sdk-go/aws"
	"k8s.io/autoscaler/cluster-autoscaler/cloudprovider/aws/aws-sdk-go/aws/ec2metadata"
	"k8s.io/autoscaler/cluster-autoscaler/cloudprovider/aws/aws-sdk-go/aws/endpoints"
	"k8s.io/autoscaler/cluster-autoscaler/cloudprovider/aws/aws-sdk-go/aws/session"
	"k8s.io/autoscaler/cluster-autoscaler/cloudprovider/aws/aws-sdk-go/service/autoscaling"
	"k8s.io/autoscaler/cluster-autoscaler/cloudprovider/aws/aws-sdk-go/service/ec2"
	"k8s.io/autoscaler/cluster-autoscaler/cloudprovider/aws/aws-sdk-go/service/eks"
>>>>>>> e8d3e9b1
	"k8s.io/autoscaler/cluster-autoscaler/config"
	"k8s.io/autoscaler/cluster-autoscaler/utils/gpu"
	klog "k8s.io/klog/v2"
	provider_aws "k8s.io/legacy-cloud-providers/aws"
)

const (
	operationWaitTimeout    = 5 * time.Second
	operationPollInterval   = 100 * time.Millisecond
	maxRecordsReturnedByAPI = 100
	maxAsgNamesPerDescribe  = 100
	refreshInterval         = 1 * time.Minute
	autoDiscovererTypeASG   = "asg"
	asgAutoDiscovererKeyTag = "tag"
	optionsTagsPrefix       = "k8s.io/cluster-autoscaler/node-template/autoscaling-options/"
)

// AwsManager is handles aws communication and data caching.
type AwsManager struct {
	awsService            awsWrapper
	asgCache              *asgCache
	lastRefresh           time.Time
	instanceTypes         map[string]*InstanceType
	managedNodegroupCache *managedNodegroupCache
}

type asgTemplate struct {
	InstanceType *InstanceType
	Region       string
	Zone         string
	Tags         []*autoscaling.TagDescription
}

func validateOverrides(cfg *provider_aws.CloudConfig) error {
	if len(cfg.ServiceOverride) == 0 {
		return nil
	}
	set := make(map[string]bool)
	for onum, ovrd := range cfg.ServiceOverride {
		// Note: gcfg does not space trim, so we have to when comparing to empty string ""
		name := strings.TrimSpace(ovrd.Service)
		if name == "" {
			return fmt.Errorf("service name is missing [Service is \"\"] in override %s", onum)
		}
		// insure the map service name is space trimmed
		ovrd.Service = name

		region := strings.TrimSpace(ovrd.Region)
		if region == "" {
			return fmt.Errorf("service region is missing [Region is \"\"] in override %s", onum)
		}
		// insure the map region is space trimmed
		ovrd.Region = region

		url := strings.TrimSpace(ovrd.URL)
		if url == "" {
			return fmt.Errorf("url is missing [URL is \"\"] in override %s", onum)
		}
		signingRegion := strings.TrimSpace(ovrd.SigningRegion)
		if signingRegion == "" {
			return fmt.Errorf("signingRegion is missing [SigningRegion is \"\"] in override %s", onum)
		}
		signature := name + "_" + region
		if set[signature] {
			return fmt.Errorf("duplicate entry found for service override [%s] (%s in %s)", onum, name, region)
		}
		set[signature] = true
	}
	return nil
}

func getResolver(cfg *provider_aws.CloudConfig) endpoints.ResolverFunc {
	defaultResolver := endpoints.DefaultResolver()
	defaultResolverFn := func(service, region string,
		optFns ...func(*endpoints.Options)) (endpoints.ResolvedEndpoint, error) {
		return defaultResolver.EndpointFor(service, region, optFns...)
	}
	if len(cfg.ServiceOverride) == 0 {
		return defaultResolverFn
	}

	return func(service, region string,
		optFns ...func(*endpoints.Options)) (endpoints.ResolvedEndpoint, error) {
		for _, override := range cfg.ServiceOverride {
			if override.Service == service && override.Region == region {
				return endpoints.ResolvedEndpoint{
					URL:           override.URL,
					SigningRegion: override.SigningRegion,
					SigningMethod: override.SigningMethod,
					SigningName:   override.SigningName,
				}, nil
			}
		}
		return defaultResolver.EndpointFor(service, region, optFns...)
	}
}

type awsSDKProvider struct {
	cfg *provider_aws.CloudConfig
}

func newAWSSDKProvider(cfg *provider_aws.CloudConfig) *awsSDKProvider {
	return &awsSDKProvider{
		cfg: cfg,
	}
}

// getRegion deduces the current AWS Region.
func getRegion(cfg ...*aws.Config) string {
	region, present := os.LookupEnv("AWS_REGION")
	if !present {
		sess, err := session.NewSession()
		if err != nil {
			klog.Errorf("Error getting AWS session while retrieving region: %v", err)
		} else {
			svc := ec2metadata.New(sess, cfg...)
			if r, err := svc.Region(); err == nil {
				region = r
			}
		}
	}
	return region
}

// createAwsManagerInternal allows for custom objects to be passed in by tests
//
// #1449 If running tests outside of AWS without AWS_REGION among environment
// variables, avoid a 5+ second EC2 Metadata lookup timeout in getRegion by
// setting and resetting AWS_REGION before calling createAWSManagerInternal:
//
//	defer resetAWSRegion(os.LookupEnv("AWS_REGION"))
//	os.Setenv("AWS_REGION", "fanghorn")
func createAWSManagerInternal(
	configReader io.Reader,
	discoveryOpts cloudprovider.NodeGroupDiscoveryOptions,
	awsService *awsWrapper,
	instanceTypes map[string]*InstanceType,
) (*AwsManager, error) {

	cfg, err := readAWSCloudConfig(configReader)
	if err != nil {
		klog.Errorf("Couldn't read config: %v", err)
		return nil, err
	}

	if err = validateOverrides(cfg); err != nil {
		klog.Errorf("Unable to validate custom endpoint overrides: %v", err)
		return nil, err
	}

	if awsService == nil {
		awsSdkProvider := newAWSSDKProvider(cfg)
		sess, err := session.NewSession(aws.NewConfig().WithRegion(getRegion()).
			WithEndpointResolver(getResolver(awsSdkProvider.cfg)))
		if err != nil {
			return nil, err
		}

		awsService = &awsWrapper{autoscaling.New(sess), ec2.New(sess), eks.New(sess)}
	}

	specs, err := parseASGAutoDiscoverySpecs(discoveryOpts)
	if err != nil {
		return nil, err
	}

	cache, err := newASGCache(awsService, discoveryOpts.NodeGroupSpecs, specs)
	if err != nil {
		return nil, err
	}

	mngCache := newManagedNodeGroupCache(awsService)

	manager := &AwsManager{
		awsService:            *awsService,
		asgCache:              cache,
		instanceTypes:         instanceTypes,
		managedNodegroupCache: mngCache,
	}

	if err := manager.forceRefresh(); err != nil {
		return nil, err
	}

	return manager, nil
}

// readAWSCloudConfig reads an instance of AWSCloudConfig from config reader.
func readAWSCloudConfig(config io.Reader) (*provider_aws.CloudConfig, error) {
	var cfg provider_aws.CloudConfig
	var err error

	if config != nil {
		err = gcfg.ReadInto(&cfg, config)
		if err != nil {
			return nil, err
		}
	}

	return &cfg, nil
}

// CreateAwsManager constructs awsManager object.
func CreateAwsManager(configReader io.Reader, discoveryOpts cloudprovider.NodeGroupDiscoveryOptions, instanceTypes map[string]*InstanceType) (*AwsManager, error) {
	return createAWSManagerInternal(configReader, discoveryOpts, nil, instanceTypes)
}

// Refresh is called before every main loop and can be used to dynamically update cloud provider state.
// In particular the list of node groups returned by NodeGroups can change as a result of CloudProvider.Refresh().
func (m *AwsManager) Refresh() error {
	if m.lastRefresh.Add(refreshInterval).After(time.Now()) {
		return nil
	}
	return m.forceRefresh()
}

func (m *AwsManager) forceRefresh() error {
	if err := m.asgCache.regenerate(); err != nil {
		klog.Errorf("Failed to regenerate ASG cache: %v", err)
		return err
	}
	m.lastRefresh = time.Now()
	klog.V(2).Infof("Refreshed ASG list, next refresh after %v", m.lastRefresh.Add(refreshInterval))
	return nil
}

// GetAsgForInstance returns AsgConfig of the given Instance
func (m *AwsManager) GetAsgForInstance(instance AwsInstanceRef) *asg {
	return m.asgCache.FindForInstance(instance)
}

// Cleanup the ASG cache.
func (m *AwsManager) Cleanup() {
	m.asgCache.Cleanup()
}

func (m *AwsManager) getAsgs() map[AwsRef]*asg {
	return m.asgCache.Get()
}

func (m *AwsManager) getAutoscalingOptions(ref AwsRef) map[string]string {
	return m.asgCache.GetAutoscalingOptions(ref)
}

// SetAsgSize sets ASG size.
func (m *AwsManager) SetAsgSize(asg *asg, size int) error {
	return m.asgCache.SetAsgSize(asg, size)
}

// DeleteInstances deletes the given instances. All instances must be controlled by the same ASG.
func (m *AwsManager) DeleteInstances(instances []*AwsInstanceRef) error {
	if err := m.asgCache.DeleteInstances(instances); err != nil {
		return err
	}
	klog.V(2).Infof("DeleteInstances was called: scheduling an ASG list refresh for next main loop evaluation")
	m.lastRefresh = time.Now().Add(-refreshInterval)
	return nil
}

// GetAsgNodes returns Asg nodes.
func (m *AwsManager) GetAsgNodes(ref AwsRef) ([]AwsInstanceRef, error) {
	return m.asgCache.InstancesByAsg(ref)
}

// GetInstanceStatus returns the status of ASG nodes
func (m *AwsManager) GetInstanceStatus(ref AwsInstanceRef) (*string, error) {
	return m.asgCache.InstanceStatus(ref)
}

func (m *AwsManager) getAsgTemplate(asg *asg) (*asgTemplate, error) {
	if len(asg.AvailabilityZones) < 1 {
		return nil, fmt.Errorf("unable to get first AvailabilityZone for ASG %q", asg.Name)
	}

	az := asg.AvailabilityZones[0]
	region := az[0 : len(az)-1]

	if len(asg.AvailabilityZones) > 1 {
		klog.V(4).Infof("Found multiple availability zones for ASG %q; using %s for %s label\n", asg.Name, az, apiv1.LabelZoneFailureDomain)
	}

	instanceTypeName, err := getInstanceTypeForAsg(m.asgCache, asg)
	if err != nil {
		return nil, err
	}

	if t, ok := m.instanceTypes[instanceTypeName]; ok {
		return &asgTemplate{
			InstanceType: t,
			Region:       region,
			Zone:         az,
			Tags:         asg.Tags,
		}, nil
	}

	return nil, fmt.Errorf("ASG %q uses the unknown EC2 instance type %q", asg.Name, instanceTypeName)
}

// GetAsgOptions parse options extracted from ASG tags and merges them with provided defaults
func (m *AwsManager) GetAsgOptions(asg asg, defaults config.NodeGroupAutoscalingOptions) *config.NodeGroupAutoscalingOptions {
	options := m.getAutoscalingOptions(asg.AwsRef)
	if options == nil || len(options) == 0 {
		return &defaults
	}

	if stringOpt, found := options[config.DefaultScaleDownUtilizationThresholdKey]; found {
		if opt, err := strconv.ParseFloat(stringOpt, 64); err != nil {
<<<<<<< HEAD
			klog.Warning("failed to convert asg %s %s tag to float: %v",
				asg.Name, config.DefaultScaleDownUtilizationThresholdKey, err)
		} else {
			defaults.ScaleDownUtilizationThreshold = opt
		}
	}

	if stringOpt, found := options[config.DefaultScaleDownGpuUtilizationThresholdKey]; found {
		if opt, err := strconv.ParseFloat(stringOpt, 64); err != nil {
			klog.Warning("failed to convert asg %s %s tag to float: %v",
				asg.Name, config.DefaultScaleDownGpuUtilizationThresholdKey, err)
		} else {
			defaults.ScaleDownGpuUtilizationThreshold = opt
		}
	}

	if stringOpt, found := options[config.DefaultScaleDownUnneededTimeKey]; found {
		if opt, err := time.ParseDuration(stringOpt); err != nil {
			klog.Warning("failed to convert asg %s %s tag to duration: %v",
=======
			klog.Warningf("failed to convert asg %s %s tag to float: %v",
				asg.Name, config.DefaultScaleDownUtilizationThresholdKey, err)
		} else {
			defaults.ScaleDownUtilizationThreshold = opt
		}
	}

	if stringOpt, found := options[config.DefaultScaleDownGpuUtilizationThresholdKey]; found {
		if opt, err := strconv.ParseFloat(stringOpt, 64); err != nil {
			klog.Warningf("failed to convert asg %s %s tag to float: %v",
				asg.Name, config.DefaultScaleDownGpuUtilizationThresholdKey, err)
		} else {
			defaults.ScaleDownGpuUtilizationThreshold = opt
		}
	}

	if stringOpt, found := options[config.DefaultScaleDownUnneededTimeKey]; found {
		if opt, err := time.ParseDuration(stringOpt); err != nil {
			klog.Warningf("failed to convert asg %s %s tag to duration: %v",
>>>>>>> e8d3e9b1
				asg.Name, config.DefaultScaleDownUnneededTimeKey, err)
		} else {
			defaults.ScaleDownUnneededTime = opt
		}
<<<<<<< HEAD
	}

	if stringOpt, found := options[config.DefaultScaleDownUnreadyTimeKey]; found {
		if opt, err := time.ParseDuration(stringOpt); err != nil {
			klog.Warning("failed to convert asg %s %s tag to duration: %v",
				asg.Name, config.DefaultScaleDownUnreadyTimeKey, err)
		} else {
			defaults.ScaleDownUnreadyTime = opt
		}
	}

=======
	}

	if stringOpt, found := options[config.DefaultScaleDownUnreadyTimeKey]; found {
		if opt, err := time.ParseDuration(stringOpt); err != nil {
			klog.Warningf("failed to convert asg %s %s tag to duration: %v",
				asg.Name, config.DefaultScaleDownUnreadyTimeKey, err)
		} else {
			defaults.ScaleDownUnreadyTime = opt
		}
	}

>>>>>>> e8d3e9b1
	return &defaults
}

func (m *AwsManager) buildNodeFromTemplate(asg *asg, template *asgTemplate) (*apiv1.Node, error) {
	node := apiv1.Node{}
	nodeName := fmt.Sprintf("%s-asg-%d", asg.Name, rand.Int63())

	node.ObjectMeta = metav1.ObjectMeta{
		Name:     nodeName,
		SelfLink: fmt.Sprintf("/api/v1/nodes/%s", nodeName),
		Labels:   map[string]string{},
	}

	node.Status = apiv1.NodeStatus{
		Capacity: apiv1.ResourceList{},
	}

	// TODO: get a real value.
	node.Status.Capacity[apiv1.ResourcePods] = *resource.NewQuantity(110, resource.DecimalSI)
	node.Status.Capacity[apiv1.ResourceCPU] = *resource.NewQuantity(template.InstanceType.VCPU, resource.DecimalSI)
	node.Status.Capacity[gpu.ResourceNvidiaGPU] = *resource.NewQuantity(template.InstanceType.GPU, resource.DecimalSI)
	node.Status.Capacity[apiv1.ResourceMemory] = *resource.NewQuantity(template.InstanceType.MemoryMb*1024*1024, resource.DecimalSI)

	if err := m.updateCapacityWithRequirementsOverrides(&node.Status.Capacity, asg.MixedInstancesPolicy); err != nil {
		return nil, err
	}

	resourcesFromTags := extractAllocatableResourcesFromAsg(template.Tags)
	for resourceName, val := range resourcesFromTags {
		node.Status.Capacity[apiv1.ResourceName(resourceName)] = *val
	}

	// TODO: use proper allocatable!!
	node.Status.Allocatable = node.Status.Capacity

	// GenericLabels
	node.Labels = cloudprovider.JoinStringMaps(node.Labels, buildGenericLabels(template, nodeName))

	// NodeLabels
	node.Labels = cloudprovider.JoinStringMaps(node.Labels, extractLabelsFromAsg(template.Tags))

	node.Spec.Taints = extractTaintsFromAsg(template.Tags)

	if nodegroupName, clusterName := node.Labels["nodegroup-name"], node.Labels["cluster-name"]; nodegroupName != "" && clusterName != "" {
		klog.V(5).Infof("Nodegroup %s in cluster %s is an EKS managed nodegroup.", nodegroupName, clusterName)

		// Call AWS EKS DescribeNodegroup API, check if keys already exist in Labels and do NOT overwrite
		mngLabels, err := m.managedNodegroupCache.getManagedNodegroupLabels(nodegroupName, clusterName)
		if err != nil {
			klog.Errorf("Failed to get labels from EKS DescribeNodegroup API for nodegroup %s in cluster %s because %s.", nodegroupName, clusterName, err)
		} else if mngLabels != nil && len(mngLabels) > 0 {
			node.Labels = joinNodeLabelsChoosingUserValuesOverAPIValues(node.Labels, mngLabels)
			klog.V(5).Infof("node.Labels : %+v\n", node.Labels)
		}

		mngTaints, err := m.managedNodegroupCache.getManagedNodegroupTaints(nodegroupName, clusterName)
		if err != nil {
			klog.Errorf("Failed to get taints from EKS DescribeNodegroup API for nodegroup %s in cluster %s because %s.", nodegroupName, clusterName, err)
		} else if mngTaints != nil && len(mngTaints) > 0 {
			node.Spec.Taints = append(node.Spec.Taints, mngTaints...)
			klog.V(5).Infof("node.Spec.Taints : %+v\n", node.Spec.Taints)
		}
	}

	node.Status.Conditions = cloudprovider.BuildReadyConditions()
	return &node, nil
}

func joinNodeLabelsChoosingUserValuesOverAPIValues(extractedLabels map[string]string, mngLabels map[string]string) map[string]string {
	result := make(map[string]string)

	// Copy Generic Labels and Labels from ASG
	for k, v := range extractedLabels {
		result[k] = v
	}

	// Copy Labels from EKS DescribeNodegroup API call
	// If the there is a duplicate key, this will overwrite the ASG Tag specified values with the EKS DescribeNodegroup API values
	// We are overwriting them because it seems like EKS isn't sending the ASG Tags to Kubernetes itself
	//     so scale ups based on the ASG Tag aren't working
	for k, v := range mngLabels {
		result[k] = v
	}

	return result
}

<<<<<<< HEAD
=======
func (m *AwsManager) updateCapacityWithRequirementsOverrides(capacity *apiv1.ResourceList, policy *mixedInstancesPolicy) error {
	if policy == nil {
		return nil
	}

	instanceRequirements, err := m.getInstanceRequirementsFromMixedInstancesPolicy(policy)
	if err != nil {
		return fmt.Errorf("error while building node template using instance requirements: (%s)", err)
	}

	if instanceRequirements.VCpuCount != nil && instanceRequirements.VCpuCount.Min != nil {
		(*capacity)[apiv1.ResourceCPU] = *resource.NewQuantity(*instanceRequirements.VCpuCount.Min, resource.DecimalSI)
	}

	if instanceRequirements.MemoryMiB != nil && instanceRequirements.MemoryMiB.Min != nil {
		(*capacity)[apiv1.ResourceMemory] = *resource.NewQuantity(*instanceRequirements.MemoryMiB.Min*1024*1024, resource.DecimalSI)
	}

	for _, manufacturer := range instanceRequirements.AcceleratorManufacturers {
		if *manufacturer == autoscaling.AcceleratorManufacturerNvidia {
			for _, acceleratorType := range instanceRequirements.AcceleratorTypes {
				if *acceleratorType == autoscaling.AcceleratorTypeGpu {
					(*capacity)[gpu.ResourceNvidiaGPU] = *resource.NewQuantity(*instanceRequirements.AcceleratorCount.Min, resource.DecimalSI)
				}
			}
		}
	}

	return nil
}

func (m *AwsManager) getInstanceRequirementsFromMixedInstancesPolicy(policy *mixedInstancesPolicy) (*ec2.InstanceRequirements, error) {
	instanceRequirements := &ec2.InstanceRequirements{}
	if policy.instanceRequirementsOverrides != nil {
		var err error
		instanceRequirements, err = m.awsService.getEC2RequirementsFromAutoscaling(policy.instanceRequirementsOverrides)
		if err != nil {
			return nil, err
		}
	} else if policy.launchTemplate != nil {
		templateData, err := m.awsService.getLaunchTemplateData(policy.launchTemplate.name, policy.launchTemplate.version)
		if err != nil {
			return nil, err
		}

		if templateData.InstanceRequirements != nil {
			instanceRequirements = templateData.InstanceRequirements
		}
	}
	return instanceRequirements, nil
}

>>>>>>> e8d3e9b1
func buildGenericLabels(template *asgTemplate, nodeName string) map[string]string {
	result := make(map[string]string)

	result[apiv1.LabelArchStable] = template.InstanceType.Architecture
	result[apiv1.LabelOSStable] = cloudprovider.DefaultOS

	result[apiv1.LabelInstanceTypeStable] = template.InstanceType.InstanceType

	result[apiv1.LabelTopologyRegion] = template.Region
	result[apiv1.LabelTopologyZone] = template.Zone
	result[apiv1.LabelHostname] = nodeName
	return result
}

func extractLabelsFromAsg(tags []*autoscaling.TagDescription) map[string]string {
	result := make(map[string]string)

	for _, tag := range tags {
		k := *tag.Key
		v := *tag.Value
		splits := strings.Split(k, "k8s.io/cluster-autoscaler/node-template/label/")
		// Extract EKS labels from ASG
		if len(splits) <= 1 {
			splits = strings.Split(k, "eks:")
		}
		if len(splits) > 1 {
			label := splits[1]
			if label != "" {
				result[label] = v
			}
		}
	}

	return result
}

func extractAutoscalingOptionsFromTags(tags []*autoscaling.TagDescription) map[string]string {
	options := make(map[string]string)
	for _, tag := range tags {
		if !strings.HasPrefix(aws.StringValue(tag.Key), optionsTagsPrefix) {
			continue
		}
		splits := strings.Split(aws.StringValue(tag.Key), optionsTagsPrefix)
		if len(splits) != 2 || splits[1] == "" {
			continue
		}
		options[splits[1]] = aws.StringValue(tag.Value)
	}
	return options
}

func extractAllocatableResourcesFromAsg(tags []*autoscaling.TagDescription) map[string]*resource.Quantity {
	result := make(map[string]*resource.Quantity)

	for _, tag := range tags {
		k := *tag.Key
		v := *tag.Value
		splits := strings.Split(k, "k8s.io/cluster-autoscaler/node-template/resources/")
		if len(splits) > 1 {
			label := splits[1]
			if label != "" {
				quantity, err := resource.ParseQuantity(v)
				if err != nil {
					continue
				}
				result[label] = &quantity
			}
		}
	}

	return result
}

func extractTaintsFromAsg(tags []*autoscaling.TagDescription) []apiv1.Taint {
	taints := make([]apiv1.Taint, 0)

	for _, tag := range tags {
		k := *tag.Key
		v := *tag.Value
		// The tag value must be in the format <tag>:NoSchedule
		r, _ := regexp.Compile("(.*):(?:NoSchedule|NoExecute|PreferNoSchedule)")
		if r.MatchString(v) {
			splits := strings.Split(k, "k8s.io/cluster-autoscaler/node-template/taint/")
			if len(splits) > 1 {
				values := strings.SplitN(v, ":", 2)
				if len(values) > 1 {
					taints = append(taints, apiv1.Taint{
						Key:    splits[1],
						Value:  values[0],
						Effect: apiv1.TaintEffect(values[1]),
					})
				}
			}
		}
	}
	return taints
}

// An asgAutoDiscoveryConfig specifies how to autodiscover AWS ASGs.
type asgAutoDiscoveryConfig struct {
	// Tags to match on.
	// Any ASG with all of the provided tag keys will be autoscaled.
	Tags map[string]string
}

// ParseASGAutoDiscoverySpecs returns any provided NodeGroupAutoDiscoverySpecs
// parsed into configuration appropriate for ASG autodiscovery.
func parseASGAutoDiscoverySpecs(o cloudprovider.NodeGroupDiscoveryOptions) ([]asgAutoDiscoveryConfig, error) {
	cfgs := make([]asgAutoDiscoveryConfig, len(o.NodeGroupAutoDiscoverySpecs))
	var err error
	for i, spec := range o.NodeGroupAutoDiscoverySpecs {
		cfgs[i], err = parseASGAutoDiscoverySpec(spec)
		if err != nil {
			return nil, err
		}
	}
	return cfgs, nil
}

func parseASGAutoDiscoverySpec(spec string) (asgAutoDiscoveryConfig, error) {
	cfg := asgAutoDiscoveryConfig{}

	tokens := strings.SplitN(spec, ":", 2)
	if len(tokens) != 2 {
		return cfg, fmt.Errorf("invalid node group auto discovery spec specified via --node-group-auto-discovery: %s", spec)
	}
	discoverer := tokens[0]
	if discoverer != autoDiscovererTypeASG {
		return cfg, fmt.Errorf("unsupported discoverer specified: %s", discoverer)
	}
	param := tokens[1]
	kv := strings.SplitN(param, "=", 2)
	if len(kv) != 2 {
		return cfg, fmt.Errorf("invalid key=value pair %s", kv)
	}
	k, v := kv[0], kv[1]
	if k != asgAutoDiscovererKeyTag {
		return cfg, fmt.Errorf("unsupported parameter key \"%s\" is specified for discoverer \"%s\". The only supported key is \"%s\"", k, discoverer, asgAutoDiscovererKeyTag)
	}
	if v == "" {
		return cfg, errors.New("tag value not supplied")
	}
	p := strings.Split(v, ",")
	if len(p) == 0 {
		return cfg, fmt.Errorf("invalid ASG tag for auto discovery specified: ASG tag must not be empty")
	}
	cfg.Tags = make(map[string]string, len(p))
	for _, label := range p {
		lp := strings.SplitN(label, "=", 2)
		if len(lp) > 1 {
			cfg.Tags[lp[0]] = lp[1]
			continue
		}
		cfg.Tags[lp[0]] = ""
	}
	return cfg, nil
}<|MERGE_RESOLUTION|>--- conflicted
+++ resolved
@@ -29,23 +29,11 @@
 	"strings"
 	"time"
 
-<<<<<<< HEAD
-	"github.com/aws/aws-sdk-go/aws"
-	"github.com/aws/aws-sdk-go/aws/ec2metadata"
-	"github.com/aws/aws-sdk-go/aws/endpoints"
-	"github.com/aws/aws-sdk-go/aws/session"
-	"github.com/aws/aws-sdk-go/service/autoscaling"
-	"github.com/aws/aws-sdk-go/service/ec2"
-	"github.com/aws/aws-sdk-go/service/eks"
-=======
->>>>>>> e8d3e9b1
 	"gopkg.in/gcfg.v1"
 	apiv1 "k8s.io/api/core/v1"
 	"k8s.io/apimachinery/pkg/api/resource"
 	metav1 "k8s.io/apimachinery/pkg/apis/meta/v1"
 	"k8s.io/autoscaler/cluster-autoscaler/cloudprovider"
-<<<<<<< HEAD
-=======
 	"k8s.io/autoscaler/cluster-autoscaler/cloudprovider/aws/aws-sdk-go/aws"
 	"k8s.io/autoscaler/cluster-autoscaler/cloudprovider/aws/aws-sdk-go/aws/ec2metadata"
 	"k8s.io/autoscaler/cluster-autoscaler/cloudprovider/aws/aws-sdk-go/aws/endpoints"
@@ -53,7 +41,6 @@
 	"k8s.io/autoscaler/cluster-autoscaler/cloudprovider/aws/aws-sdk-go/service/autoscaling"
 	"k8s.io/autoscaler/cluster-autoscaler/cloudprovider/aws/aws-sdk-go/service/ec2"
 	"k8s.io/autoscaler/cluster-autoscaler/cloudprovider/aws/aws-sdk-go/service/eks"
->>>>>>> e8d3e9b1
 	"k8s.io/autoscaler/cluster-autoscaler/config"
 	"k8s.io/autoscaler/cluster-autoscaler/utils/gpu"
 	klog "k8s.io/klog/v2"
@@ -361,27 +348,6 @@
 
 	if stringOpt, found := options[config.DefaultScaleDownUtilizationThresholdKey]; found {
 		if opt, err := strconv.ParseFloat(stringOpt, 64); err != nil {
-<<<<<<< HEAD
-			klog.Warning("failed to convert asg %s %s tag to float: %v",
-				asg.Name, config.DefaultScaleDownUtilizationThresholdKey, err)
-		} else {
-			defaults.ScaleDownUtilizationThreshold = opt
-		}
-	}
-
-	if stringOpt, found := options[config.DefaultScaleDownGpuUtilizationThresholdKey]; found {
-		if opt, err := strconv.ParseFloat(stringOpt, 64); err != nil {
-			klog.Warning("failed to convert asg %s %s tag to float: %v",
-				asg.Name, config.DefaultScaleDownGpuUtilizationThresholdKey, err)
-		} else {
-			defaults.ScaleDownGpuUtilizationThreshold = opt
-		}
-	}
-
-	if stringOpt, found := options[config.DefaultScaleDownUnneededTimeKey]; found {
-		if opt, err := time.ParseDuration(stringOpt); err != nil {
-			klog.Warning("failed to convert asg %s %s tag to duration: %v",
-=======
 			klog.Warningf("failed to convert asg %s %s tag to float: %v",
 				asg.Name, config.DefaultScaleDownUtilizationThresholdKey, err)
 		} else {
@@ -401,24 +367,10 @@
 	if stringOpt, found := options[config.DefaultScaleDownUnneededTimeKey]; found {
 		if opt, err := time.ParseDuration(stringOpt); err != nil {
 			klog.Warningf("failed to convert asg %s %s tag to duration: %v",
->>>>>>> e8d3e9b1
 				asg.Name, config.DefaultScaleDownUnneededTimeKey, err)
 		} else {
 			defaults.ScaleDownUnneededTime = opt
 		}
-<<<<<<< HEAD
-	}
-
-	if stringOpt, found := options[config.DefaultScaleDownUnreadyTimeKey]; found {
-		if opt, err := time.ParseDuration(stringOpt); err != nil {
-			klog.Warning("failed to convert asg %s %s tag to duration: %v",
-				asg.Name, config.DefaultScaleDownUnreadyTimeKey, err)
-		} else {
-			defaults.ScaleDownUnreadyTime = opt
-		}
-	}
-
-=======
 	}
 
 	if stringOpt, found := options[config.DefaultScaleDownUnreadyTimeKey]; found {
@@ -430,7 +382,6 @@
 		}
 	}
 
->>>>>>> e8d3e9b1
 	return &defaults
 }
 
@@ -518,8 +469,6 @@
 	return result
 }
 
-<<<<<<< HEAD
-=======
 func (m *AwsManager) updateCapacityWithRequirementsOverrides(capacity *apiv1.ResourceList, policy *mixedInstancesPolicy) error {
 	if policy == nil {
 		return nil
@@ -572,7 +521,6 @@
 	return instanceRequirements, nil
 }
 
->>>>>>> e8d3e9b1
 func buildGenericLabels(template *asgTemplate, nodeName string) map[string]string {
 	result := make(map[string]string)
 
