/*
Copyright 2016 The Kubernetes Authors.

Licensed under the Apache License, Version 2.0 (the "License");
you may not use this file except in compliance with the License.
You may obtain a copy of the License at

    http://www.apache.org/licenses/LICENSE-2.0

Unless required by applicable law or agreed to in writing, software
distributed under the License is distributed on an "AS IS" BASIS,
WITHOUT WARRANTIES OR CONDITIONS OF ANY KIND, either express or implied.
See the License for the specific language governing permissions and
limitations under the License.
*/

package aws

import (
	"fmt"
	"reflect"
	"strings"
	"sync"
	"time"

	"k8s.io/autoscaler/cluster-autoscaler/cloudprovider/aws/aws-sdk-go/aws"
	"k8s.io/autoscaler/cluster-autoscaler/cloudprovider/aws/aws-sdk-go/service/autoscaling"
	"k8s.io/autoscaler/cluster-autoscaler/config/dynamic"
	klog "k8s.io/klog/v2"
)

const (
	scaleToZeroSupported           = true
	placeholderInstanceNamePrefix  = "i-placeholder"
	placeholderUnfulfillableStatus = "placeholder-cannot-be-fulfilled"
)

type asgCache struct {
	registeredAsgs       map[AwsRef]*asg
	asgToInstances       map[AwsRef][]AwsInstanceRef
	instanceToAsg        map[AwsInstanceRef]*asg
	instanceStatus       map[AwsInstanceRef]*string
	asgInstanceTypeCache *instanceTypeExpirationStore
	mutex                sync.Mutex
	awsService           *awsWrapper
	interrupt            chan struct{}

	asgAutoDiscoverySpecs []asgAutoDiscoveryConfig
	explicitlyConfigured  map[AwsRef]bool
	autoscalingOptions    map[AwsRef]map[string]string
}

type launchTemplate struct {
	name    string
	version string
}

type mixedInstancesPolicy struct {
	launchTemplate                *launchTemplate
	instanceTypesOverrides        []string
	instanceRequirementsOverrides *autoscaling.InstanceRequirements
}

type asg struct {
	AwsRef

	minSize        int
	maxSize        int
	curSize        int
	lastUpdateTime time.Time

	AvailabilityZones       []string
	LaunchConfigurationName string
	LaunchTemplate          *launchTemplate
	MixedInstancesPolicy    *mixedInstancesPolicy
	Tags                    []*autoscaling.TagDescription
}

func newASGCache(awsService *awsWrapper, explicitSpecs []string, autoDiscoverySpecs []asgAutoDiscoveryConfig) (*asgCache, error) {
	registry := &asgCache{
		registeredAsgs:        make(map[AwsRef]*asg, 0),
		awsService:            awsService,
		asgToInstances:        make(map[AwsRef][]AwsInstanceRef),
		instanceToAsg:         make(map[AwsInstanceRef]*asg),
		instanceStatus:        make(map[AwsInstanceRef]*string),
		asgInstanceTypeCache:  newAsgInstanceTypeCache(awsService),
		interrupt:             make(chan struct{}),
		asgAutoDiscoverySpecs: autoDiscoverySpecs,
		explicitlyConfigured:  make(map[AwsRef]bool),
		autoscalingOptions:    make(map[AwsRef]map[string]string),
	}

	if err := registry.parseExplicitAsgs(explicitSpecs); err != nil {
		return nil, err
	}

	return registry, nil
}

// Use a function variable for ease of testing
var getInstanceTypeForAsg = func(m *asgCache, group *asg) (string, error) {
	if obj, found, _ := m.asgInstanceTypeCache.GetByKey(group.AwsRef.Name); found {
		return obj.(instanceTypeCachedObject).instanceType, nil
	} else if result, err := m.awsService.getInstanceTypesForAsgs([]*asg{group}); err == nil {
		return result[group.AwsRef.Name], nil
	}

	return "", fmt.Errorf("could not find instance type for %s", group.AwsRef.Name)
}

// Fetch explicitly configured ASGs. These ASGs should never be unregistered
// during refreshes, even if they no longer exist in AWS.
func (m *asgCache) parseExplicitAsgs(specs []string) error {
	for _, spec := range specs {
		asg, err := m.buildAsgFromSpec(spec)
		if err != nil {
			return fmt.Errorf("failed to parse node group spec: %v", err)
		}
		m.explicitlyConfigured[asg.AwsRef] = true
		m.register(asg)
	}

	return nil
}

// Register ASG. Returns the registered ASG.
func (m *asgCache) register(asg *asg) *asg {
	if existing, asgExists := m.registeredAsgs[asg.AwsRef]; asgExists {
		if reflect.DeepEqual(existing, asg) {
			return existing
		}

		klog.V(4).Infof("Updating ASG %s", asg.AwsRef.Name)

		// Explicit registered groups should always use the manually provided min/max
		// values and the not the ones returned by the API
		if !m.explicitlyConfigured[asg.AwsRef] {
			existing.minSize = asg.minSize
			existing.maxSize = asg.maxSize
		}

		existing.curSize = asg.curSize

		// Those information are mainly required to create templates when scaling
		// from zero
		existing.AvailabilityZones = asg.AvailabilityZones
		existing.LaunchConfigurationName = asg.LaunchConfigurationName
		existing.LaunchTemplate = asg.LaunchTemplate
		existing.MixedInstancesPolicy = asg.MixedInstancesPolicy
		existing.Tags = asg.Tags

		return existing
	}
	klog.V(1).Infof("Registering ASG %s", asg.AwsRef.Name)
	m.registeredAsgs[asg.AwsRef] = asg
	return asg
}

// Unregister ASG. Returns the unregistered ASG.
func (m *asgCache) unregister(a *asg) *asg {
	if _, asgExists := m.registeredAsgs[a.AwsRef]; asgExists {
		klog.V(1).Infof("Unregistered ASG %s", a.AwsRef.Name)
		delete(m.registeredAsgs, a.AwsRef)
	}
	return a
}

func (m *asgCache) buildAsgFromSpec(spec string) (*asg, error) {
	s, err := dynamic.SpecFromString(spec, scaleToZeroSupported)
	if err != nil {
		return nil, fmt.Errorf("failed to parse node group spec: %v", err)
	}
	asg := &asg{
		AwsRef:  AwsRef{Name: s.Name},
		minSize: s.MinSize,
		maxSize: s.MaxSize,
	}
	return asg, nil
}

// Get returns the currently registered ASGs
func (m *asgCache) Get() map[AwsRef]*asg {
	m.mutex.Lock()
	defer m.mutex.Unlock()

	return m.registeredAsgs
}

// GetAutoscalingOptions return autoscaling options strings obtained from ASG tags.
func (m *asgCache) GetAutoscalingOptions(ref AwsRef) map[string]string {
	m.mutex.Lock()
	defer m.mutex.Unlock()
	return m.autoscalingOptions[ref]
}

// FindForInstance returns AsgConfig of the given Instance
func (m *asgCache) FindForInstance(instance AwsInstanceRef) *asg {
	m.mutex.Lock()
	defer m.mutex.Unlock()

	return m.findForInstance(instance)
}

func (m *asgCache) findForInstance(instance AwsInstanceRef) *asg {
	if asg, found := m.instanceToAsg[instance]; found {
		return asg
	}

	return nil
}

// InstancesByAsg returns the nodes of an ASG
func (m *asgCache) InstancesByAsg(ref AwsRef) ([]AwsInstanceRef, error) {
	m.mutex.Lock()
	defer m.mutex.Unlock()

	if instances, found := m.asgToInstances[ref]; found {
		return instances, nil
	}

	return nil, fmt.Errorf("error while looking for instances of ASG: %s", ref)
}

func (m *asgCache) InstanceStatus(ref AwsInstanceRef) (*string, error) {
	m.mutex.Lock()
	defer m.mutex.Unlock()

	if status, found := m.instanceStatus[ref]; found {
		return status, nil
	}

	return nil, fmt.Errorf("could not find instance %v", ref)
}

func (m *asgCache) SetAsgSize(asg *asg, size int) error {
	m.mutex.Lock()
	defer m.mutex.Unlock()

	return m.setAsgSizeNoLock(asg, size)
}

func (m *asgCache) setAsgSizeNoLock(asg *asg, size int) error {
	params := &autoscaling.SetDesiredCapacityInput{
		AutoScalingGroupName: aws.String(asg.Name),
		DesiredCapacity:      aws.Int64(int64(size)),
		HonorCooldown:        aws.Bool(false),
	}
	klog.V(0).Infof("Setting asg %s size to %d", asg.Name, size)
	start := time.Now()
	_, err := m.awsService.SetDesiredCapacity(params)
	observeAWSRequest("SetDesiredCapacity", err, start)
	if err != nil {
		return err
	}

	// Proactively set the ASG size so autoscaler makes better decisions
	asg.lastUpdateTime = start
	asg.curSize = size

	return nil
}

func (m *asgCache) decreaseAsgSizeByOneNoLock(asg *asg) error {
	return m.setAsgSizeNoLock(asg, asg.curSize-1)
}

// DeleteInstances deletes the given instances. All instances must be controlled by the same ASG.
func (m *asgCache) DeleteInstances(instances []*AwsInstanceRef) error {
	m.mutex.Lock()
	defer m.mutex.Unlock()

	if len(instances) == 0 {
		return nil
	}
	commonAsg := m.findForInstance(*instances[0])
	if commonAsg == nil {
		return fmt.Errorf("can't delete instance %s, which is not part of an ASG", instances[0].Name)
	}

	for _, instance := range instances {
		asg := m.findForInstance(*instance)

		if asg != commonAsg {
			instanceIds := make([]string, len(instances))
			for i, instance := range instances {
				instanceIds[i] = instance.Name
			}

			return fmt.Errorf("can't delete instances %s as they belong to at least two different ASGs (%s and %s)", strings.Join(instanceIds, ","), commonAsg.Name, asg.Name)
		}
	}

	for _, instance := range instances {
		// check if the instance is a placeholder - a requested instance that was never created by the node group
		// if it is, just decrease the size of the node group, as there's no specific instance we can remove
		if m.isPlaceholderInstance(instance) {
			klog.V(4).Infof("instance %s is detected as a placeholder, decreasing ASG requested size instead "+
				"of deleting instance", instance.Name)
			m.decreaseAsgSizeByOneNoLock(commonAsg)
		} else {
			params := &autoscaling.TerminateInstanceInAutoScalingGroupInput{
				InstanceId:                     aws.String(instance.Name),
				ShouldDecrementDesiredCapacity: aws.Bool(true),
			}
			start := time.Now()
			resp, err := m.awsService.TerminateInstanceInAutoScalingGroup(params)
			observeAWSRequest("TerminateInstanceInAutoScalingGroup", err, start)
			if err != nil {
				return err
			}
			klog.V(4).Infof(*resp.Activity.Description)

			// Proactively decrement the size so autoscaler makes better decisions
			commonAsg.curSize--
		}
	}
	return nil
}

// isPlaceholderInstance checks if the given instance is only a placeholder
func (m *asgCache) isPlaceholderInstance(instance *AwsInstanceRef) bool {
	return strings.HasPrefix(instance.Name, placeholderInstanceNamePrefix)
}

// Fetch automatically discovered ASGs. These ASGs should be unregistered if
// they no longer exist in AWS.
func (m *asgCache) buildAsgTags() map[string]string {
	groupTags := map[string]string{}
	for _, spec := range m.asgAutoDiscoverySpecs {
<<<<<<< HEAD
		names, err := m.awsService.getAutoscalingGroupNamesByTags(spec.Tags)
		if err != nil {
			return nil, fmt.Errorf("cannot autodiscover ASGs: %s", err)
=======
		for k, v := range spec.Tags {
			groupTags[k] = v
>>>>>>> e8d3e9b1
		}
	}

	return groupTags
}

func (m *asgCache) buildAsgNames() []string {
	refreshNames := make([]string, len(m.explicitlyConfigured))
	i := 0
	for k := range m.explicitlyConfigured {
		refreshNames[i] = k.Name
		i++
	}

	return refreshNames
}

// regenerate the cached view of explicitly configured and auto-discovered ASGs
func (m *asgCache) regenerate() error {
	m.mutex.Lock()
	defer m.mutex.Unlock()

	newInstanceToAsgCache := make(map[AwsInstanceRef]*asg)
	newAsgToInstancesCache := make(map[AwsRef][]AwsInstanceRef)
	newInstanceStatusMap := make(map[AwsInstanceRef]*string)

<<<<<<< HEAD
	// Build list of known ASG names
	refreshNames, err := m.buildAsgNames()
=======
	// Fetch details of all ASGs
	refreshNames := m.buildAsgNames()
	klog.V(4).Infof("Regenerating instance to ASG map for ASG names: %v", refreshNames)
	namedGroups, err := m.awsService.getAutoscalingGroupsByNames(refreshNames)
>>>>>>> e8d3e9b1
	if err != nil {
		return err
	}

<<<<<<< HEAD
	// Fetch details of all ASGs
	klog.V(4).Infof("Regenerating instance to ASG map for ASGs: %v", refreshNames)
	groups, err := m.awsService.getAutoscalingGroupsByNames(refreshNames)
=======
	refreshTags := m.buildAsgTags()
	klog.V(4).Infof("Regenerating instance to ASG map for ASG tags: %v", refreshTags)
	taggedGroups, err := m.awsService.getAutoscalingGroupsByTags(refreshTags)
>>>>>>> e8d3e9b1
	if err != nil {
		return err
	}

<<<<<<< HEAD
=======
	groups := append(namedGroups, taggedGroups...)

>>>>>>> e8d3e9b1
	// If currently any ASG has more Desired than running Instances, introduce placeholders
	// for the instances to come up. This is required to track Desired instances that
	// will never come up, like with Spot Request that can't be fulfilled
	groups = m.createPlaceholdersForDesiredNonStartedInstances(groups)

	// Register or update ASGs
	exists := make(map[AwsRef]bool)
	for _, group := range groups {
		asg, err := m.buildAsgFromAWS(group)
		if err != nil {
			return err
		}
		exists[asg.AwsRef] = true

		asg = m.register(asg)

		newAsgToInstancesCache[asg.AwsRef] = make([]AwsInstanceRef, len(group.Instances))

		for i, instance := range group.Instances {
			ref := m.buildInstanceRefFromAWS(instance)
			newInstanceToAsgCache[ref] = asg
			newAsgToInstancesCache[asg.AwsRef][i] = ref
			newInstanceStatusMap[ref] = instance.HealthStatus
		}
	}

	// Unregister no longer existing auto-discovered ASGs
	for _, asg := range m.registeredAsgs {
		if !exists[asg.AwsRef] && !m.explicitlyConfigured[asg.AwsRef] {
			m.unregister(asg)
		}
	}

	err = m.asgInstanceTypeCache.populate(m.registeredAsgs)
	if err != nil {
		klog.Warningf("Failed to fully populate ASG->instanceType mapping: %v", err)
	}

	// Rebuild autoscaling options cache
	newAutoscalingOptions := make(map[AwsRef]map[string]string)
	for _, asg := range m.registeredAsgs {
		options := extractAutoscalingOptionsFromTags(asg.Tags)
		if !reflect.DeepEqual(m.autoscalingOptions[asg.AwsRef], options) {
			klog.V(4).Infof("Extracted autoscaling options from %q ASG tags: %v", asg.Name, options)
		}
		newAutoscalingOptions[asg.AwsRef] = options
	}

	m.asgToInstances = newAsgToInstancesCache
	m.instanceToAsg = newInstanceToAsgCache
	m.autoscalingOptions = newAutoscalingOptions
	m.instanceStatus = newInstanceStatusMap
	return nil
}

func (m *asgCache) createPlaceholdersForDesiredNonStartedInstances(groups []*autoscaling.Group) []*autoscaling.Group {
	for _, g := range groups {
		desired := *g.DesiredCapacity
		realInstances := int64(len(g.Instances))
		if desired <= realInstances {
			continue
		}

		klog.V(4).Infof("Instance group %s has only %d instances created while requested count is %d. "+
			"Creating placeholder instances.", *g.AutoScalingGroupName, realInstances, desired)

		healthStatus := ""
		isAvailable, err := m.isNodeGroupAvailable(g)
		if err != nil {
			klog.V(4).Infof("Could not check instance availability, creating placeholder node anyways: %v", err)
		} else if !isAvailable {
			klog.Warningf("Instance group %s cannot provision any more nodes!", *g.AutoScalingGroupName)
			healthStatus = placeholderUnfulfillableStatus
		}

		for i := realInstances; i < desired; i++ {
			id := fmt.Sprintf("%s-%s-%d", placeholderInstanceNamePrefix, *g.AutoScalingGroupName, i)
			g.Instances = append(g.Instances, &autoscaling.Instance{
				InstanceId:       &id,
				AvailabilityZone: g.AvailabilityZones[0],
				HealthStatus:     &healthStatus,
			})
		}
	}
	return groups
}

func (m *asgCache) isNodeGroupAvailable(group *autoscaling.Group) (bool, error) {
	input := &autoscaling.DescribeScalingActivitiesInput{
		AutoScalingGroupName: group.AutoScalingGroupName,
	}

	start := time.Now()
	response, err := m.awsService.DescribeScalingActivities(input)
	observeAWSRequest("DescribeScalingActivities", err, start)
	if err != nil {
		return true, err // If we can't describe the scaling activities we assume the node group is available
	}

	for _, activity := range response.Activities {
		asgRef := AwsRef{Name: *group.AutoScalingGroupName}
		if a, ok := m.registeredAsgs[asgRef]; ok {
			lut := a.lastUpdateTime
			if activity.StartTime.Before(lut) {
				break
			} else if *activity.StatusCode == "Failed" {
				klog.Warningf("ASG %s scaling failed with %s", asgRef.Name, *activity)
				return false, nil
			}
		} else {
			klog.V(4).Infof("asg %v is not registered yet, skipping DescribeScalingActivities check", asgRef.Name)
		}
	}
	return true, nil
}

func (m *asgCache) buildAsgFromAWS(g *autoscaling.Group) (*asg, error) {
	spec := dynamic.NodeGroupSpec{
		Name:               aws.StringValue(g.AutoScalingGroupName),
		MinSize:            int(aws.Int64Value(g.MinSize)),
		MaxSize:            int(aws.Int64Value(g.MaxSize)),
		SupportScaleToZero: scaleToZeroSupported,
	}

	if verr := spec.Validate(); verr != nil {
		return nil, fmt.Errorf("failed to create node group spec: %v", verr)
	}

	asg := &asg{
		AwsRef:  AwsRef{Name: spec.Name},
		minSize: spec.MinSize,
		maxSize: spec.MaxSize,

		curSize:                 int(aws.Int64Value(g.DesiredCapacity)),
		AvailabilityZones:       aws.StringValueSlice(g.AvailabilityZones),
		LaunchConfigurationName: aws.StringValue(g.LaunchConfigurationName),
		Tags:                    g.Tags,
	}

	if g.LaunchTemplate != nil {
		asg.LaunchTemplate = buildLaunchTemplateFromSpec(g.LaunchTemplate)
	}

	if g.MixedInstancesPolicy != nil {
		getInstanceTypes := func(overrides []*autoscaling.LaunchTemplateOverrides) []string {
			res := []string{}
			for _, override := range overrides {
				if override.InstanceType != nil {
					res = append(res, *override.InstanceType)
				}
			}
			return res
		}

		getInstanceTypeRequirements := func(overrides []*autoscaling.LaunchTemplateOverrides) *autoscaling.InstanceRequirements {
			if len(overrides) == 1 && overrides[0].InstanceRequirements != nil {
				return overrides[0].InstanceRequirements
			}
			return nil
		}

		asg.MixedInstancesPolicy = &mixedInstancesPolicy{
<<<<<<< HEAD
			launchTemplate:         buildLaunchTemplateFromSpec(g.MixedInstancesPolicy.LaunchTemplate.LaunchTemplateSpecification),
			instanceTypesOverrides: getInstanceTypes(g.MixedInstancesPolicy.LaunchTemplate.Overrides),
=======
			launchTemplate:                buildLaunchTemplateFromSpec(g.MixedInstancesPolicy.LaunchTemplate.LaunchTemplateSpecification),
			instanceTypesOverrides:        getInstanceTypes(g.MixedInstancesPolicy.LaunchTemplate.Overrides),
			instanceRequirementsOverrides: getInstanceTypeRequirements(g.MixedInstancesPolicy.LaunchTemplate.Overrides),
		}

		if len(asg.MixedInstancesPolicy.instanceTypesOverrides) != 0 && asg.MixedInstancesPolicy.instanceRequirementsOverrides != nil {
			return nil, fmt.Errorf("invalid setup of both instance type and instance requirements overrides configured")
>>>>>>> e8d3e9b1
		}
	}

	return asg, nil
}

func (m *asgCache) buildInstanceRefFromAWS(instance *autoscaling.Instance) AwsInstanceRef {
	providerID := fmt.Sprintf("aws:///%s/%s", aws.StringValue(instance.AvailabilityZone), aws.StringValue(instance.InstanceId))
	return AwsInstanceRef{
		ProviderID: providerID,
		Name:       aws.StringValue(instance.InstanceId),
	}
}

// Cleanup closes the channel to signal the go routine to stop that is handling the cache
func (m *asgCache) Cleanup() {
	close(m.interrupt)
}<|MERGE_RESOLUTION|>--- conflicted
+++ resolved
@@ -327,14 +327,8 @@
 func (m *asgCache) buildAsgTags() map[string]string {
 	groupTags := map[string]string{}
 	for _, spec := range m.asgAutoDiscoverySpecs {
-<<<<<<< HEAD
-		names, err := m.awsService.getAutoscalingGroupNamesByTags(spec.Tags)
-		if err != nil {
-			return nil, fmt.Errorf("cannot autodiscover ASGs: %s", err)
-=======
 		for k, v := range spec.Tags {
 			groupTags[k] = v
->>>>>>> e8d3e9b1
 		}
 	}
 
@@ -361,37 +355,23 @@
 	newAsgToInstancesCache := make(map[AwsRef][]AwsInstanceRef)
 	newInstanceStatusMap := make(map[AwsInstanceRef]*string)
 
-<<<<<<< HEAD
-	// Build list of known ASG names
-	refreshNames, err := m.buildAsgNames()
-=======
 	// Fetch details of all ASGs
 	refreshNames := m.buildAsgNames()
 	klog.V(4).Infof("Regenerating instance to ASG map for ASG names: %v", refreshNames)
 	namedGroups, err := m.awsService.getAutoscalingGroupsByNames(refreshNames)
->>>>>>> e8d3e9b1
 	if err != nil {
 		return err
 	}
 
-<<<<<<< HEAD
-	// Fetch details of all ASGs
-	klog.V(4).Infof("Regenerating instance to ASG map for ASGs: %v", refreshNames)
-	groups, err := m.awsService.getAutoscalingGroupsByNames(refreshNames)
-=======
 	refreshTags := m.buildAsgTags()
 	klog.V(4).Infof("Regenerating instance to ASG map for ASG tags: %v", refreshTags)
 	taggedGroups, err := m.awsService.getAutoscalingGroupsByTags(refreshTags)
->>>>>>> e8d3e9b1
 	if err != nil {
 		return err
 	}
 
-<<<<<<< HEAD
-=======
 	groups := append(namedGroups, taggedGroups...)
 
->>>>>>> e8d3e9b1
 	// If currently any ASG has more Desired than running Instances, introduce placeholders
 	// for the instances to come up. This is required to track Desired instances that
 	// will never come up, like with Spot Request that can't be fulfilled
@@ -554,10 +534,6 @@
 		}
 
 		asg.MixedInstancesPolicy = &mixedInstancesPolicy{
-<<<<<<< HEAD
-			launchTemplate:         buildLaunchTemplateFromSpec(g.MixedInstancesPolicy.LaunchTemplate.LaunchTemplateSpecification),
-			instanceTypesOverrides: getInstanceTypes(g.MixedInstancesPolicy.LaunchTemplate.Overrides),
-=======
 			launchTemplate:                buildLaunchTemplateFromSpec(g.MixedInstancesPolicy.LaunchTemplate.LaunchTemplateSpecification),
 			instanceTypesOverrides:        getInstanceTypes(g.MixedInstancesPolicy.LaunchTemplate.Overrides),
 			instanceRequirementsOverrides: getInstanceTypeRequirements(g.MixedInstancesPolicy.LaunchTemplate.Overrides),
@@ -565,7 +541,6 @@
 
 		if len(asg.MixedInstancesPolicy.instanceTypesOverrides) != 0 && asg.MixedInstancesPolicy.instanceRequirementsOverrides != nil {
 			return nil, fmt.Errorf("invalid setup of both instance type and instance requirements overrides configured")
->>>>>>> e8d3e9b1
 		}
 	}
 
