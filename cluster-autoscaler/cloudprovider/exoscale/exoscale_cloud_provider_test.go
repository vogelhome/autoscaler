/*
Copyright 2021 The Kubernetes Authors.

Licensed under the Apache License, Version 2.0 (the "License");
you may not use this file except in compliance with the License.
You may obtain a copy of the License at

    http://www.apache.org/licenses/LICENSE-2.0

Unless required by applicable law or agreed to in writing, software
distributed under the License is distributed on an "AS IS" BASIS,
WITHOUT WARRANTIES OR CONDITIONS OF ANY KIND, either express or implied.
See the License for the specific language governing permissions and
limitations under the License.
*/

package exoscale

import (
	"context"
	"math/rand"
<<<<<<< HEAD
	"os"
=======
>>>>>>> e8d3e9b1
	"testing"
	"time"

	"github.com/gofrs/uuid"
	"github.com/stretchr/testify/mock"
	"github.com/stretchr/testify/suite"
	apiv1 "k8s.io/api/core/v1"
	v1 "k8s.io/apimachinery/pkg/apis/meta/v1"
	"k8s.io/autoscaler/cluster-autoscaler/cloudprovider"
	egoscale "k8s.io/autoscaler/cluster-autoscaler/cloudprovider/exoscale/internal/github.com/exoscale/egoscale/v2"
)

var (
	testComputeInstanceQuotaLimit int64 = 20
	testComputeInstanceQuotaName        = "instance"
	testComputeInstanceQuotaUsage int64 = 4
	testInstanceID                      = new(cloudProviderTestSuite).randomID()
	testInstanceName                    = new(cloudProviderTestSuite).randomString(10)
	testInstancePoolID                  = new(cloudProviderTestSuite).randomID()
	testInstancePoolName                = new(cloudProviderTestSuite).randomString(10)
	testInstancePoolSize          int64 = 1
	testInstancePoolState               = "running"
	testInstanceState                   = "running"
	testSKSClusterID                    = new(cloudProviderTestSuite).randomID()
	testSKSClusterName                  = new(cloudProviderTestSuite).randomString(10)
	testSKSNodepoolID                   = new(cloudProviderTestSuite).randomID()
	testSKSNodepoolName                 = new(cloudProviderTestSuite).randomString(10)
	testSKSNodepoolSize           int64 = 1
	testSeededRand                      = rand.New(rand.NewSource(time.Now().UnixNano()))
	testZone                            = "ch-gva-2"
)

type exoscaleClientMock struct {
	mock.Mock
}

func (m *exoscaleClientMock) EvictInstancePoolMembers(
	ctx context.Context,
	zone string,
	instancePool *egoscale.InstancePool,
	members []string,
) error {
	args := m.Called(ctx, zone, instancePool, members)
	return args.Error(0)
}

func (m *exoscaleClientMock) EvictSKSNodepoolMembers(
	ctx context.Context,
	zone string,
	cluster *egoscale.SKSCluster,
	nodepool *egoscale.SKSNodepool,
	members []string,
) error {
	args := m.Called(ctx, zone, cluster, nodepool, members)
	return args.Error(0)
}

func (m *exoscaleClientMock) GetInstance(ctx context.Context, zone, id string) (*egoscale.Instance, error) {
	args := m.Called(ctx, zone, id)
	return args.Get(0).(*egoscale.Instance), args.Error(1)
}

func (m *exoscaleClientMock) GetInstancePool(ctx context.Context, zone, id string) (*egoscale.InstancePool, error) {
	args := m.Called(ctx, zone, id)
	return args.Get(0).(*egoscale.InstancePool), args.Error(1)
}

func (m *exoscaleClientMock) GetQuota(ctx context.Context, zone string, resource string) (*egoscale.Quota, error) {
	args := m.Called(ctx, zone, resource)
	return args.Get(0).(*egoscale.Quota), args.Error(1)
}

func (m *exoscaleClientMock) ListSKSClusters(ctx context.Context, zone string) ([]*egoscale.SKSCluster, error) {
	args := m.Called(ctx, zone)
	return args.Get(0).([]*egoscale.SKSCluster), args.Error(1)
}

func (m *exoscaleClientMock) ScaleInstancePool(
	ctx context.Context,
	zone string,
	instancePool *egoscale.InstancePool,
	size int64,
) error {
	args := m.Called(ctx, zone, instancePool, size)
	return args.Error(0)
}

func (m *exoscaleClientMock) ScaleSKSNodepool(
	ctx context.Context,
	zone string,
	cluster *egoscale.SKSCluster,
	nodepool *egoscale.SKSNodepool,
	size int64,
) error {
	args := m.Called(ctx, zone, cluster, nodepool, size)
	return args.Error(0)
}

type cloudProviderTestSuite struct {
	p *exoscaleCloudProvider

	suite.Suite
}

func (ts *cloudProviderTestSuite) SetupTest() {
<<<<<<< HEAD
	_ = os.Setenv("EXOSCALE_ZONE", testZone)
	_ = os.Setenv("EXOSCALE_API_KEY", "x")
	_ = os.Setenv("EXOSCALE_API_SECRET", "x")
=======
	ts.T().Setenv("EXOSCALE_ZONE", testZone)
	ts.T().Setenv("EXOSCALE_API_KEY", "x")
	ts.T().Setenv("EXOSCALE_API_SECRET", "x")
>>>>>>> e8d3e9b1

	manager, err := newManager()
	if err != nil {
		ts.T().Fatalf("error initializing cloud provider manager: %v", err)
	}
	manager.client = new(exoscaleClientMock)

	provider, err := newExoscaleCloudProvider(manager, &cloudprovider.ResourceLimiter{})
	if err != nil {
		ts.T().Fatalf("error initializing cloud provider: %v", err)
	}

	ts.p = provider
}

func (ts *cloudProviderTestSuite) TearDownTest() {
}

func (ts *cloudProviderTestSuite) randomID() string {
	id, err := uuid.NewV4()
	if err != nil {
		ts.T().Fatalf("unable to generate a new UUID: %s", err)
	}
	return id.String()
}

func (ts *cloudProviderTestSuite) randomStringWithCharset(length int, charset string) string {
	b := make([]byte, length)
	for i := range b {
		b[i] = charset[testSeededRand.Intn(len(charset))]
	}
	return string(b)
}

func (ts *cloudProviderTestSuite) randomString(length int) string {
	const defaultCharset = "abcdefghijklmnopqrstuvwxyz" +
		"ABCDEFGHIJKLMNOPQRSTUVWXYZ0123456789"

	return ts.randomStringWithCharset(length, defaultCharset)
}

func (ts *cloudProviderTestSuite) TestExoscaleCloudProvider_Name() {
	ts.Require().Equal(cloudprovider.ExoscaleProviderName, ts.p.Name())
}

func (ts *cloudProviderTestSuite) TestExoscaleCloudProvider_NodeGroupForNode_InstancePool() {
	ts.p.manager.client.(*exoscaleClientMock).
		On("GetInstancePool", ts.p.manager.ctx, ts.p.manager.zone, testInstancePoolID).
		Return(
			&egoscale.InstancePool{
				ID:   &testInstancePoolID,
				Name: &testInstancePoolName,
			},
			nil,
		)

	ts.p.manager.client.(*exoscaleClientMock).
		On("GetInstance", ts.p.manager.ctx, ts.p.manager.zone, testInstanceID).
		Return(
			&egoscale.Instance{
				ID:   &testInstanceID,
				Name: &testInstanceName,
				Manager: &egoscale.InstanceManager{
					ID:   testInstancePoolID,
					Type: "instance-pool",
				},
			},
			nil,
		)

	nodeGroup, err := ts.p.NodeGroupForNode(&apiv1.Node{
		Spec: apiv1.NodeSpec{
			ProviderID: toProviderID(testInstanceID),
		},
		ObjectMeta: v1.ObjectMeta{
			Labels: map[string]string{
				"topology.kubernetes.io/region": testZone,
			},
		},
	})
	ts.Require().NoError(err)
	ts.Require().NotNil(nodeGroup)
	ts.Require().Equal(testInstancePoolID, nodeGroup.Id())
	ts.Require().IsType(&instancePoolNodeGroup{}, nodeGroup)
}

func (ts *cloudProviderTestSuite) TestExoscaleCloudProvider_NodeGroupForNode_SKSNodepool() {
	ts.p.manager.client.(*exoscaleClientMock).
		On("ListSKSClusters", ts.p.manager.ctx, ts.p.manager.zone).
		Return(
			[]*egoscale.SKSCluster{{
				ID:   &testSKSClusterID,
				Name: &testSKSClusterName,
				Nodepools: []*egoscale.SKSNodepool{{
					ID:             &testSKSNodepoolID,
					InstancePoolID: &testInstancePoolID,
					Name:           &testSKSNodepoolName,
				}},
			}},
			nil,
		)

	ts.p.manager.client.(*exoscaleClientMock).
		On("GetInstancePool", ts.p.manager.ctx, ts.p.manager.zone, testInstancePoolID).
		Return(
			&egoscale.InstancePool{
				ID: &testInstancePoolID,
				Manager: &egoscale.InstancePoolManager{
					ID:   testSKSNodepoolID,
					Type: "sks-nodepool",
				},
				Name: &testInstancePoolName,
			},
			nil,
		)

	ts.p.manager.client.(*exoscaleClientMock).
		On("GetInstance", ts.p.manager.ctx, ts.p.manager.zone, testInstanceID).
		Return(
			&egoscale.Instance{
				ID:   &testInstanceID,
				Name: &testInstanceName,
				Manager: &egoscale.InstanceManager{
					ID:   testInstancePoolID,
					Type: "instance-pool",
				},
			},
			nil,
		)

	nodeGroup, err := ts.p.NodeGroupForNode(&apiv1.Node{
		Spec: apiv1.NodeSpec{
			ProviderID: toProviderID(testInstanceID),
		},
		ObjectMeta: v1.ObjectMeta{
			Labels: map[string]string{
				"topology.kubernetes.io/region": testZone,
			},
		},
	})
	ts.Require().NoError(err)
	ts.Require().NotNil(nodeGroup)
	ts.Require().Equal(testInstancePoolID, nodeGroup.Id())
	ts.Require().IsType(&sksNodepoolNodeGroup{}, nodeGroup)
}

func (ts *cloudProviderTestSuite) TestExoscaleCloudProvider_NodeGroupForNode_Standalone() {
	ts.p.manager.client.(*exoscaleClientMock).
		On("GetInstance", ts.p.manager.ctx, ts.p.manager.zone, testInstanceID).
		Return(
			&egoscale.Instance{
				ID:   &testInstanceID,
				Name: &testInstanceName,
			},
			nil,
		)

	nodeGroup, err := ts.p.NodeGroupForNode(&apiv1.Node{
		Spec: apiv1.NodeSpec{
			ProviderID: toProviderID(testInstanceID),
		},
		ObjectMeta: v1.ObjectMeta{
			Labels: map[string]string{
				"topology.kubernetes.io/region": testZone,
			},
		},
	})
	ts.Require().NoError(err)
	ts.Require().Nil(nodeGroup)
}

func (ts *cloudProviderTestSuite) TestExoscaleCloudProvider_NodeGroups() {
	var (
		instancePoolID              = ts.randomID()
		instancePoolName            = ts.randomString(10)
		instancePoolInstanceID      = ts.randomID()
		sksNodepoolInstanceID       = ts.randomID()
		sksNodepoolInstancePoolID   = ts.randomID()
		sksNodepoolInstancePoolName = ts.randomString(10)
	)

	// In order to test the caching system of the cloud provider manager,
	// we mock 1 Instance Pool based Nodegroup and 1 SKS Nodepool based
	// Nodegroup. If everything works as expected, the
	// cloudprovider.NodeGroups() method should return 2 Nodegroups.

	ts.p.manager.client.(*exoscaleClientMock).
		On("GetInstancePool", ts.p.manager.ctx, ts.p.manager.zone, instancePoolID).
		Return(
			&egoscale.InstancePool{
				ID:   &instancePoolID,
				Name: &instancePoolName,
			},
			nil,
		)

	ts.p.manager.client.(*exoscaleClientMock).
		On("GetInstance", ts.p.manager.ctx, ts.p.manager.zone, instancePoolInstanceID).
		Return(
			&egoscale.Instance{
				ID:   &testInstanceID,
				Name: &testInstanceName,
				Manager: &egoscale.InstanceManager{
					ID:   instancePoolID,
					Type: "instance-pool",
				},
			},
			nil,
		)

	instancePoolNodeGroup, err := ts.p.NodeGroupForNode(&apiv1.Node{
		Spec: apiv1.NodeSpec{
			ProviderID: toProviderID(instancePoolInstanceID),
		},
		ObjectMeta: v1.ObjectMeta{
			Labels: map[string]string{
				"topology.kubernetes.io/region": testZone,
			},
		},
	})
	ts.Require().NoError(err)
	ts.Require().NotNil(instancePoolNodeGroup)

	// ---------------------------------------------------------------

	ts.p.manager.client.(*exoscaleClientMock).
		On("ListSKSClusters", ts.p.manager.ctx, ts.p.manager.zone).
		Return(
			[]*egoscale.SKSCluster{{
				ID:   &testSKSClusterID,
				Name: &testSKSClusterName,
				Nodepools: []*egoscale.SKSNodepool{{
					ID:             &testSKSNodepoolID,
					InstancePoolID: &sksNodepoolInstancePoolID,
					Name:           &testSKSNodepoolName,
				}},
			}},
			nil,
		)

	ts.p.manager.client.(*exoscaleClientMock).
		On("GetInstancePool", ts.p.manager.ctx, ts.p.manager.zone, sksNodepoolInstancePoolID).
		Return(
			&egoscale.InstancePool{
				ID: &sksNodepoolInstancePoolID,
				Manager: &egoscale.InstancePoolManager{
					ID:   testSKSNodepoolID,
					Type: "sks-nodepool",
				},
				Name: &sksNodepoolInstancePoolName,
			},
			nil,
		)

	ts.p.manager.client.(*exoscaleClientMock).
		On("GetInstance", ts.p.manager.ctx, ts.p.manager.zone, sksNodepoolInstanceID).
		Return(
			&egoscale.Instance{
				ID:   &testInstanceID,
				Name: &testInstanceName,
				Manager: &egoscale.InstanceManager{
					ID:   sksNodepoolInstancePoolID,
					Type: "instance-pool",
				},
			},
			nil,
		)

	sksNodepoolNodeGroup, err := ts.p.NodeGroupForNode(&apiv1.Node{
		Spec: apiv1.NodeSpec{
			ProviderID: toProviderID(sksNodepoolInstanceID),
		},
		ObjectMeta: v1.ObjectMeta{
			Labels: map[string]string{
				"topology.kubernetes.io/region": testZone,
			},
		},
	})
	ts.Require().NoError(err)
	ts.Require().NotNil(sksNodepoolNodeGroup)

	// ---------------------------------------------------------------

	ts.Require().Len(ts.p.NodeGroups(), 2)
}

func TestSuiteExoscaleCloudProvider(t *testing.T) {
	suite.Run(t, new(cloudProviderTestSuite))
}<|MERGE_RESOLUTION|>--- conflicted
+++ resolved
@@ -19,10 +19,6 @@
 import (
 	"context"
 	"math/rand"
-<<<<<<< HEAD
-	"os"
-=======
->>>>>>> e8d3e9b1
 	"testing"
 	"time"
 
@@ -128,15 +124,9 @@
 }
 
 func (ts *cloudProviderTestSuite) SetupTest() {
-<<<<<<< HEAD
-	_ = os.Setenv("EXOSCALE_ZONE", testZone)
-	_ = os.Setenv("EXOSCALE_API_KEY", "x")
-	_ = os.Setenv("EXOSCALE_API_SECRET", "x")
-=======
 	ts.T().Setenv("EXOSCALE_ZONE", testZone)
 	ts.T().Setenv("EXOSCALE_API_KEY", "x")
 	ts.T().Setenv("EXOSCALE_API_SECRET", "x")
->>>>>>> e8d3e9b1
 
 	manager, err := newManager()
 	if err != nil {
