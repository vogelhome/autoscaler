--- conflicted
+++ resolved
@@ -54,11 +54,8 @@
 k8s.io_cluster-autoscaler_node-template_resources_memory: 11Gi
 ```
 
-<<<<<<< HEAD
-=======
 > **_NOTE_**: GPU autoscaling consideration on VMSS : In case of scale set of GPU nodes, kubelet node label `accelerator` have to be added to node provisionned to make GPU scaling works.
 
->>>>>>> e8d3e9b1
 #### Autoscaling options
 
 Some autoscaling options can be defined per VM Scale Set, with tags.
