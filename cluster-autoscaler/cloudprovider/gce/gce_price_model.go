--- conflicted
+++ resolved
@@ -34,405 +34,19 @@
 	EphemeralStorageSupport bool
 }
 
-<<<<<<< HEAD
-const (
-	//TODO: Move it to a config file.
-	cpuPricePerHour         = 0.033174
-	memoryPricePerHourPerGb = 0.004446
-	preemptibleDiscount     = 0.00698 / 0.033174
-	gpuPricePerHour         = 0.700
-
-	preemptibleLabel = "cloud.google.com/gke-preemptible"
-	spotLabel        = "cloud.google.com/gke-spot"
-)
-
-var (
-	predefinedCpuPricePerHour = map[string]float64{
-		"a2":  0.031611,
-		"c2":  0.03398,
-		"c2d": 0.029563,
-		"e2":  0.021811,
-		"m1":  0.0348,
-		"n1":  0.031611,
-		"n2":  0.031611,
-		"n2d": 0.027502,
-		"t2d": 0.027502,
-	}
-	predefinedMemoryPricePerHourPerGb = map[string]float64{
-		"a2":  0.004237,
-		"c2":  0.00455,
-		"c2d": 0.003959,
-		"e2":  0.002923,
-		"m1":  0.0051,
-		"n1":  0.004237,
-		"n2":  0.004237,
-		"n2d": 0.003686,
-		"t2d": 0.003686,
-	}
-	predefinedPreemptibleDiscount = map[string]float64{
-		"a2":  0.009483 / 0.031611,
-		"c2":  0.00822 / 0.03398,
-		"c2d": 0.007154 / 0.029563,
-		"e2":  0.006543 / 0.021811,
-		"m1":  0.00733 / 0.0348,
-		"n1":  0.006655 / 0.031611,
-		"n2":  0.007650 / 0.031611,
-		"n2d": 0.002773 / 0.027502,
-		"t2d": 0.006655 / 0.027502,
-	}
-
-	customCpuPricePerHour = map[string]float64{
-		"e2":  0.022890,
-		"n1":  0.033174,
-		"n2":  0.033174,
-		"n2d": 0.028877,
-	}
-	customMemoryPricePerHourPerGb = map[string]float64{
-		"e2":  0.003067,
-		"n1":  0.004446,
-		"n2":  0.004446,
-		"n2d": 0.003870,
-	}
-	customPreemptibleDiscount = map[string]float64{
-		"e2":  0.006867 / 0.022890,
-		"n1":  0.00698 / 0.033174,
-		"n2":  0.00802 / 0.033174,
-		"n2d": 0.002908 / 0.028877,
-=======
 // NewGcePriceModel gets a new instance of GcePriceModel
 func NewGcePriceModel(info PriceInfo, ephemeralStorageSupport bool) *GcePriceModel {
 	return &GcePriceModel{
 		PriceInfo:               info,
 		EphemeralStorageSupport: ephemeralStorageSupport,
->>>>>>> e8d3e9b1
-	}
-}
-
-<<<<<<< HEAD
-	// e2-micro and e2-small have allocatable set too high resulting in
-	// overcommit. To make cluster autoscaler prefer e2-medium given the choice
-	// between the three machine types, the prices for e2-micro and e2-small
-	// are artificially set to be higher than the price of e2-medium.
-	instancePrices = map[string]float64{
-		"a2-highgpu-1g":    3.673385,
-		"a2-highgpu-2g":    7.34677,
-		"a2-highgpu-4g":    14.69354,
-		"a2-highgpu-8g":    29.38708,
-		"a2-megagpu-16g":   55.739504,
-		"c2-standard-4":    0.2088,
-		"c2-standard-8":    0.4176,
-		"c2-standard-16":   0.8352,
-		"c2-standard-30":   1.5660,
-		"c2-standard-60":   3.1321,
-		"c2d-highcpu-2":    0.0750,
-		"c2d-highcpu-4":    0.1499,
-		"c2d-highcpu-8":    0.2998,
-		"c2d-highcpu-16":   0.5997,
-		"c2d-highcpu-32":   1.1994,
-		"c2d-highcpu-56":   2.0989,
-		"c2d-highcpu-112":  4.1979,
-		"c2d-highmem-2":    0.1225,
-		"c2d-highmem-4":    0.2449,
-		"c2d-highmem-8":    0.4899,
-		"c2d-highmem-16":   0.9798,
-		"c2d-highmem-32":   1.9595,
-		"c2d-highmem-56":   3.4292,
-		"c2d-highmem-112":  6.8583,
-		"c2d-standard-2":   0.0908,
-		"c2d-standard-4":   0.1816,
-		"c2d-standard-8":   0.3632,
-		"c2d-standard-16":  0.7264,
-		"c2d-standard-32":  1.4528,
-		"c2d-standard-56":  2.5423,
-		"c2d-standard-112": 5.0847,
-		"e2-highcpu-2":     0.04947,
-		"e2-highcpu-4":     0.09894,
-		"e2-highcpu-8":     0.19788,
-		"e2-highcpu-16":    0.39576,
-		"e2-highcpu-32":    0.79149,
-		"e2-highmem-2":     0.09040,
-		"e2-highmem-4":     0.18080,
-		"e2-highmem-8":     0.36160,
-		"e2-highmem-16":    0.72320,
-		"e2-medium":        0.03351,
-		"e2-micro":         0.03353, // Should be 0.00838. Set to be > e2-medium.
-		"e2-small":         0.03352, // Should be 0.01675. Set to be > e2-medium.
-		"e2-standard-2":    0.06701,
-		"e2-standard-4":    0.13402,
-		"e2-standard-8":    0.26805,
-		"e2-standard-16":   0.53609,
-		"e2-standard-32":   1.07210,
-		"f1-micro":         0.0076,
-		"g1-small":         0.0257,
-		"m1-megamem-96":    10.6740,
-		"m1-ultramem-40":   6.3039,
-		"m1-ultramem-80":   12.6078,
-		"m1-ultramem-160":  25.2156,
-		"m2-ultramem-208":  42.186,
-		"m2-ultramem-416":  84.371,
-		"m2-megamem-416":   50.372,
-		"n1-highcpu-2":     0.0709,
-		"n1-highcpu-4":     0.1418,
-		"n1-highcpu-8":     0.2836,
-		"n1-highcpu-16":    0.5672,
-		"n1-highcpu-32":    1.1344,
-		"n1-highcpu-64":    2.2688,
-		"n1-highcpu-96":    3.402,
-		"n1-highmem-2":     0.1184,
-		"n1-highmem-4":     0.2368,
-		"n1-highmem-8":     0.4736,
-		"n1-highmem-16":    0.9472,
-		"n1-highmem-32":    1.8944,
-		"n1-highmem-64":    3.7888,
-		"n1-highmem-96":    5.6832,
-		"n1-standard-1":    0.0475,
-		"n1-standard-2":    0.0950,
-		"n1-standard-4":    0.1900,
-		"n1-standard-8":    0.3800,
-		"n1-standard-16":   0.7600,
-		"n1-standard-32":   1.5200,
-		"n1-standard-64":   3.0400,
-		"n1-standard-96":   4.5600,
-		"n2-highcpu-2":     0.0717,
-		"n2-highcpu-4":     0.1434,
-		"n2-highcpu-8":     0.2868,
-		"n2-highcpu-16":    0.5736,
-		"n2-highcpu-32":    1.1471,
-		"n2-highcpu-48":    1.7207,
-		"n2-highcpu-64":    2.2943,
-		"n2-highcpu-80":    2.8678,
-		"n2-highcpu-96":    3.4414,
-		"n2-highcpu-128":   4.5886,
-		"n2-highmem-2":     0.1310,
-		"n2-highmem-4":     0.2620,
-		"n2-highmem-8":     0.5241,
-		"n2-highmem-16":    1.0481,
-		"n2-highmem-32":    2.0962,
-		"n2-highmem-48":    3.1443,
-		"n2-highmem-64":    4.1924,
-		"n2-highmem-80":    5.2406,
-		"n2-highmem-96":    6.2886,
-		"n2-highmem-128":   8.3848,
-		"n2-standard-2":    0.0971,
-		"n2-standard-4":    0.1942,
-		"n2-standard-8":    0.3885,
-		"n2-standard-16":   0.7769,
-		"n2-standard-32":   1.5539,
-		"n2-standard-48":   2.3308,
-		"n2-standard-64":   3.1078,
-		"n2-standard-80":   3.8847,
-		"n2-standard-96":   4.6616,
-		"n2-standard-128":  6.2156,
-		"n2d-highcpu-2":    0.0624,
-		"n2d-highcpu-4":    0.1248,
-		"n2d-highcpu-8":    0.2495,
-		"n2d-highcpu-16":   0.4990,
-		"n2d-highcpu-32":   0.9980,
-		"n2d-highcpu-48":   1.4970,
-		"n2d-highcpu-64":   1.9960,
-		"n2d-highcpu-80":   2.4950,
-		"n2d-highcpu-96":   2.9940,
-		"n2d-highcpu-128":  3.9920,
-		"n2d-highcpu-224":  6.9861,
-		"n2d-highmem-2":    0.1140,
-		"n2d-highmem-4":    0.2280,
-		"n2d-highmem-8":    0.4559,
-		"n2d-highmem-16":   0.9119,
-		"n2d-highmem-32":   1.8237,
-		"n2d-highmem-48":   2.7356,
-		"n2d-highmem-64":   3.6474,
-		"n2d-highmem-80":   4.5593,
-		"n2d-highmem-96":   5.4711,
-		"n2d-standard-2":   0.0845,
-		"n2d-standard-4":   0.1690,
-		"n2d-standard-8":   0.3380,
-		"n2d-standard-16":  0.6759,
-		"n2d-standard-32":  1.3519,
-		"n2d-standard-48":  2.0278,
-		"n2d-standard-64":  2.7038,
-		"n2d-standard-80":  3.3797,
-		"n2d-standard-96":  4.0556,
-		"n2d-standard-128": 5.4075,
-		"n2d-standard-224": 9.4632,
-		"t2d-standard-1":   0.0422,
-		"t2d-standard-2":   0.0845,
-		"t2d-standard-4":   0.1690,
-		"t2d-standard-8":   0.3380,
-		"t2d-standard-16":  0.6759,
-		"t2d-standard-32":  1.3519,
-		"t2d-standard-48":  2.0278,
-		"t2d-standard-60":  2.5348,
-	}
-	preemptiblePrices = map[string]float64{
-		"a2-highgpu-1g":    1.102016,
-		"a2-highgpu-2g":    2.204031,
-		"a2-highgpu-4g":    4.408062,
-		"a2-highgpu-8g":    8.816124,
-		"a2-megagpu-16g":   16.721851,
-		"c2-standard-4":    0.0505,
-		"c2-standard-8":    0.1011,
-		"c2-standard-16":   0.2021,
-		"c2-standard-30":   0.3790,
-		"c2-standard-60":   0.7579,
-		"c2d-highcpu-2":    0.0181,
-		"c2d-highcpu-4":    0.0363,
-		"c2d-highcpu-8":    0.0726,
-		"c2d-highcpu-16":   0.1451,
-		"c2d-highcpu-32":   0.2902,
-		"c2d-highcpu-56":   0.5079,
-		"c2d-highcpu-112":  1.0158,
-		"c2d-highmem-2":    0.0296,
-		"c2d-highmem-4":    0.0593,
-		"c2d-highmem-8":    0.1185,
-		"c2d-highmem-16":   0.2371,
-		"c2d-highmem-32":   0.4742,
-		"c2d-highmem-56":   0.8298,
-		"c2d-highmem-112":  1.6596,
-		"c2d-standard-2":   0.0220,
-		"c2d-standard-4":   0.0439,
-		"c2d-standard-8":   0.0879,
-		"c2d-standard-16":  0.1758,
-		"c2d-standard-32":  0.3516,
-		"c2d-standard-56":  0.6152,
-		"c2d-standard-112": 1.2304,
-		"e2-highcpu-2":     0.01484,
-		"e2-highcpu-4":     0.02968,
-		"e2-highcpu-8":     0.05936,
-		"e2-highcpu-16":    0.11873,
-		"e2-highcpu-32":    0.23744,
-		"e2-highmem-2":     0.02712,
-		"e2-highmem-4":     0.05424,
-		"e2-highmem-8":     0.10848,
-		"e2-highmem-16":    0.21696,
-		"e2-medium":        0.01005,
-		"e2-micro":         0.01007, // Should be 0.00251. Set to be > e2-medium.
-		"e2-small":         0.01006, // Should be 0.00503. Set to be > e2-medium.
-		"e2-standard-2":    0.02010,
-		"e2-standard-4":    0.04021,
-		"e2-standard-8":    0.08041,
-		"e2-standard-16":   0.16083,
-		"e2-standard-32":   0.32163,
-		"f1-micro":         0.0035,
-		"g1-small":         0.0070,
-		"m1-megamem-96":    2.2600,
-		"m1-ultramem-40":   1.3311,
-		"m1-ultramem-80":   2.6622,
-		"m1-ultramem-160":  5.3244,
-		"n1-highcpu-2":     0.0150,
-		"n1-highcpu-4":     0.0300,
-		"n1-highcpu-8":     0.0600,
-		"n1-highcpu-16":    0.1200,
-		"n1-highcpu-32":    0.2400,
-		"n1-highcpu-64":    0.4800,
-		"n1-highcpu-96":    0.7200,
-		"n1-highmem-2":     0.0250,
-		"n1-highmem-4":     0.0500,
-		"n1-highmem-8":     0.1000,
-		"n1-highmem-16":    0.2000,
-		"n1-highmem-32":    0.4000,
-		"n1-highmem-64":    0.8000,
-		"n1-highmem-96":    1.2000,
-		"n1-standard-1":    0.0100,
-		"n1-standard-2":    0.0200,
-		"n1-standard-4":    0.0400,
-		"n1-standard-8":    0.0800,
-		"n1-standard-16":   0.1600,
-		"n1-standard-32":   0.3200,
-		"n1-standard-64":   0.6400,
-		"n1-standard-96":   0.9600,
-		"n2-highcpu-2":     0.0173,
-		"n2-highcpu-4":     0.0347,
-		"n2-highcpu-8":     0.0694,
-		"n2-highcpu-16":    0.1388,
-		"n2-highcpu-32":    0.2776,
-		"n2-highcpu-48":    0.4164,
-		"n2-highcpu-64":    0.5552,
-		"n2-highcpu-80":    0.6940,
-		"n2-highcpu-96":    0.8328,
-		"n2-highcpu-128":   1.1104,
-		"n2-highmem-2":     0.0317,
-		"n2-highmem-4":     0.0634,
-		"n2-highmem-8":     0.1268,
-		"n2-highmem-16":    0.2536,
-		"n2-highmem-32":    0.5073,
-		"n2-highmem-48":    0.7609,
-		"n2-highmem-64":    1.0145,
-		"n2-highmem-80":    1.2681,
-		"n2-highmem-96":    1.5218,
-		"n2-highmem-128":   2.029,
-		"n2-standard-2":    0.0235,
-		"n2-standard-4":    0.0470,
-		"n2-standard-8":    0.0940,
-		"n2-standard-16":   0.1880,
-		"n2-standard-32":   0.3760,
-		"n2-standard-48":   0.5640,
-		"n2-standard-64":   0.7520,
-		"n2-standard-80":   0.9400,
-		"n2-standard-96":   1.128,
-		"n2-standard-128":  1.504,
-		"n2d-highcpu-2":    0.0151,
-		"n2d-highcpu-4":    0.0302,
-		"n2d-highcpu-8":    0.0604,
-		"n2d-highcpu-16":   0.1208,
-		"n2d-highcpu-32":   0.2415,
-		"n2d-highcpu-48":   0.3623,
-		"n2d-highcpu-64":   0.4830,
-		"n2d-highcpu-80":   0.6038,
-		"n2d-highcpu-96":   0.7245,
-		"n2d-highcpu-128":  0.9660,
-		"n2d-highcpu-224":  1.6905,
-		"n2d-highmem-2":    0.0276,
-		"n2d-highmem-4":    0.0552,
-		"n2d-highmem-8":    0.1103,
-		"n2d-highmem-16":   0.2207,
-		"n2d-highmem-32":   0.4413,
-		"n2d-highmem-48":   0.6620,
-		"n2d-highmem-64":   0.8826,
-		"n2d-highmem-80":   1.1033,
-		"n2d-highmem-96":   1.3239,
-		"n2d-standard-2":   0.0204,
-		"n2d-standard-4":   0.0409,
-		"n2d-standard-8":   0.0818,
-		"n2d-standard-16":  0.1636,
-		"n2d-standard-32":  0.3271,
-		"n2d-standard-48":  0.4907,
-		"n2d-standard-64":  0.6543,
-		"n2d-standard-80":  0.8178,
-		"n2d-standard-96":  0.9814,
-		"n2d-standard-128": 1.3085,
-		"n2d-standard-224": 2.2900,
-		"t2d-standard-1":   0.0102,
-		"t2d-standard-2":   0.0204,
-		"t2d-standard-4":   0.0409,
-		"t2d-standard-8":   0.0818,
-		"t2d-standard-16":  0.1636,
-		"t2d-standard-32":  0.3271,
-		"t2d-standard-48":  0.4907,
-		"t2d-standard-60":  0.6134,
-	}
-	gpuPrices = map[string]float64{
-		"nvidia-tesla-t4":   0.35,
-		"nvidia-tesla-p4":   0.60,
-		"nvidia-tesla-v100": 2.48,
-		"nvidia-tesla-p100": 1.46,
-		"nvidia-tesla-k80":  0.45,
-		"nvidia-tesla-a100": 0, // price of this gpu is counted into A2 machine-type price
-	}
-	preemptibleGpuPrices = map[string]float64{
-		"nvidia-tesla-t4":   0.11,
-		"nvidia-tesla-p4":   0.216,
-		"nvidia-tesla-v100": 0.74,
-		"nvidia-tesla-p100": 0.43,
-		"nvidia-tesla-k80":  0.037500,
-		"nvidia-tesla-a100": 0, // price of this gpu is counted into A2 machine-type price
-	}
-=======
+	}
+}
+
 const (
 	preemptibleLabel              = "cloud.google.com/gke-preemptible"
 	spotLabel                     = "cloud.google.com/gke-spot"
 	ephemeralStorageLocalSsdLabel = "cloud.google.com/gke-ephemeral-storage-local-ssd"
 	bootDiskTypeLabel             = "cloud.google.com/gke-boot-disk"
->>>>>>> e8d3e9b1
 )
 
 // DefaultBootDiskSize is 100 GB.
@@ -447,15 +61,9 @@
 	// Base instance price
 	if node.Labels != nil {
 		if machineType, found := getInstanceTypeFromLabels(node.Labels); found {
-<<<<<<< HEAD
-			priceMapToUse := instancePrices
-			if hasPreemptiblePricing(node) {
-				priceMapToUse = preemptiblePrices
-=======
 			priceMapToUse := model.PriceInfo.InstancePrices()
 			if hasPreemptiblePricing(node) {
 				priceMapToUse = model.PriceInfo.PreemptibleInstancePrices()
->>>>>>> e8d3e9b1
 			}
 			if basePricePerHour, found := priceMapToUse[machineType]; found {
 				price = basePricePerHour * getHours(startTime, endTime)
@@ -507,15 +115,9 @@
 	if gpuRequest, found := node.Status.Capacity[gpu.ResourceNvidiaGPU]; found {
 		gpuPrice := model.PriceInfo.BaseGpuPricePerHour()
 		if node.Labels != nil {
-<<<<<<< HEAD
-			priceMapToUse := gpuPrices
-			if hasPreemptiblePricing(node) {
-				priceMapToUse = preemptibleGpuPrices
-=======
 			priceMapToUse := model.PriceInfo.GpuPrices()
 			if hasPreemptiblePricing(node) {
 				priceMapToUse = model.PriceInfo.PreemptibleGpuPrices()
->>>>>>> e8d3e9b1
 			}
 			if gpuType, found := node.Labels[GPULabel]; found {
 				if _, found := priceMapToUse[gpuType]; found {
@@ -531,19 +133,94 @@
 	return price, nil
 }
 
-<<<<<<< HEAD
+func (model *GcePriceModel) getPreemptibleDiscount(node *apiv1.Node) float64 {
+	if !hasPreemptiblePricing(node) {
+		return 1.0
+	}
+	instanceType, found := getInstanceTypeFromLabels(node.Labels)
+	if !found {
+		return 1.0
+	}
+	instanceFamily, _ := GetMachineFamily(instanceType)
+
+	discountMap := model.PriceInfo.PredefinedPreemptibleDiscount()
+	if IsCustomMachine(instanceType) {
+		discountMap = model.PriceInfo.CustomPreemptibleDiscount()
+	}
+
+	if _, found := discountMap[instanceFamily]; found {
+		return discountMap[instanceFamily]
+	}
+	return preemptibleDiscount
+}
+
+// PodPrice returns a theoretical minimum price of running a pod for a given
+// period of time on a perfectly matching machine.
+func (model *GcePriceModel) PodPrice(pod *apiv1.Pod, startTime time.Time, endTime time.Time) (float64, error) {
+	price := 0.0
+	for _, container := range pod.Spec.Containers {
+		price += model.getBasePrice(container.Resources.Requests, "", startTime, endTime)
+		price += model.getAdditionalPrice(container.Resources.Requests, startTime, endTime)
+	}
+	return price, nil
+}
+
+func (model *GcePriceModel) getBasePrice(resources apiv1.ResourceList, instanceType string, startTime time.Time, endTime time.Time) float64 {
+	if len(resources) == 0 {
+		return 0
+	}
+	hours := getHours(startTime, endTime)
+	instanceFamily, _ := GetMachineFamily(instanceType)
+	isCustom := IsCustomMachine(instanceType)
+	price := 0.0
+
+	cpu := resources[apiv1.ResourceCPU]
+	cpuPrice := model.PriceInfo.BaseCpuPricePerHour()
+	cpuPriceMap := model.PriceInfo.PredefinedCpuPricePerHour()
+	if isCustom {
+		cpuPriceMap = model.PriceInfo.CustomCpuPricePerHour()
+	}
+	if _, found := cpuPriceMap[instanceFamily]; found {
+		cpuPrice = cpuPriceMap[instanceFamily]
+	}
+	price += float64(cpu.MilliValue()) / 1000.0 * cpuPrice * hours
+
+	mem := resources[apiv1.ResourceMemory]
+	memPrice := model.PriceInfo.BaseMemoryPricePerHourPerGb()
+	memPriceMap := model.PriceInfo.PredefinedMemoryPricePerHourPerGb()
+	if isCustom {
+		memPriceMap = model.PriceInfo.CustomMemoryPricePerHourPerGb()
+	}
+	if _, found := memPriceMap[instanceFamily]; found {
+		memPrice = memPriceMap[instanceFamily]
+	}
+	price += float64(mem.Value()) / float64(units.GiB) * memPrice * hours
+
+	if model.EphemeralStorageSupport {
+		ephemeralStorage := resources[apiv1.ResourceEphemeralStorage]
+		// For simplification using a fixed price for default boot disk.
+		ephemeralStoragePrice := model.PriceInfo.BootDiskPricePerHour()[DefaultBootDiskType]
+		price += float64(ephemeralStorage.Value()) / float64(units.GiB) * ephemeralStoragePrice * hours
+	}
+
+	return price
+}
+
+func (model *GcePriceModel) getAdditionalPrice(resources apiv1.ResourceList, startTime time.Time, endTime time.Time) float64 {
+	if len(resources) == 0 {
+		return 0
+	}
+	hours := getHours(startTime, endTime)
+	price := 0.0
+	gpu := resources[gpu.ResourceNvidiaGPU]
+	price += float64(gpu.MilliValue()) / 1000.0 * model.PriceInfo.BaseGpuPricePerHour() * hours
+	return price
+}
+
 func getHours(startTime time.Time, endTime time.Time) float64 {
 	minutes := math.Ceil(float64(endTime.Sub(startTime)) / float64(time.Minute))
 	hours := minutes / 60.0
 	return hours
-}
-
-func getInstanceFamily(instanceType string) string {
-	return strings.Split(instanceType, "-")[0]
-}
-
-func isInstanceCustom(instanceType string) bool {
-	return strings.Contains(instanceType, "custom")
 }
 
 // hasPreemptiblePricing returns whether we should use preemptible pricing for a node, based on labels. Spot VMs have
@@ -558,111 +235,6 @@
 	return node.Labels[preemptibleLabel] == "true" || node.Labels[spotLabel] == "true"
 }
 
-func getPreemptibleDiscount(node *apiv1.Node) float64 {
-=======
-func (model *GcePriceModel) getPreemptibleDiscount(node *apiv1.Node) float64 {
->>>>>>> e8d3e9b1
-	if !hasPreemptiblePricing(node) {
-		return 1.0
-	}
-	instanceType, found := getInstanceTypeFromLabels(node.Labels)
-	if !found {
-		return 1.0
-	}
-	instanceFamily, _ := GetMachineFamily(instanceType)
-
-	discountMap := model.PriceInfo.PredefinedPreemptibleDiscount()
-	if IsCustomMachine(instanceType) {
-		discountMap = model.PriceInfo.CustomPreemptibleDiscount()
-	}
-
-	if _, found := discountMap[instanceFamily]; found {
-		return discountMap[instanceFamily]
-	}
-	return preemptibleDiscount
-}
-
-// PodPrice returns a theoretical minimum price of running a pod for a given
-// period of time on a perfectly matching machine.
-func (model *GcePriceModel) PodPrice(pod *apiv1.Pod, startTime time.Time, endTime time.Time) (float64, error) {
-	price := 0.0
-	for _, container := range pod.Spec.Containers {
-		price += model.getBasePrice(container.Resources.Requests, "", startTime, endTime)
-		price += model.getAdditionalPrice(container.Resources.Requests, startTime, endTime)
-	}
-	return price, nil
-}
-
-func (model *GcePriceModel) getBasePrice(resources apiv1.ResourceList, instanceType string, startTime time.Time, endTime time.Time) float64 {
-	if len(resources) == 0 {
-		return 0
-	}
-	hours := getHours(startTime, endTime)
-	instanceFamily, _ := GetMachineFamily(instanceType)
-	isCustom := IsCustomMachine(instanceType)
-	price := 0.0
-
-	cpu := resources[apiv1.ResourceCPU]
-	cpuPrice := model.PriceInfo.BaseCpuPricePerHour()
-	cpuPriceMap := model.PriceInfo.PredefinedCpuPricePerHour()
-	if isCustom {
-		cpuPriceMap = model.PriceInfo.CustomCpuPricePerHour()
-	}
-	if _, found := cpuPriceMap[instanceFamily]; found {
-		cpuPrice = cpuPriceMap[instanceFamily]
-	}
-	price += float64(cpu.MilliValue()) / 1000.0 * cpuPrice * hours
-
-	mem := resources[apiv1.ResourceMemory]
-	memPrice := model.PriceInfo.BaseMemoryPricePerHourPerGb()
-	memPriceMap := model.PriceInfo.PredefinedMemoryPricePerHourPerGb()
-	if isCustom {
-		memPriceMap = model.PriceInfo.CustomMemoryPricePerHourPerGb()
-	}
-	if _, found := memPriceMap[instanceFamily]; found {
-		memPrice = memPriceMap[instanceFamily]
-	}
-	price += float64(mem.Value()) / float64(units.GiB) * memPrice * hours
-
-	if model.EphemeralStorageSupport {
-		ephemeralStorage := resources[apiv1.ResourceEphemeralStorage]
-		// For simplification using a fixed price for default boot disk.
-		ephemeralStoragePrice := model.PriceInfo.BootDiskPricePerHour()[DefaultBootDiskType]
-		price += float64(ephemeralStorage.Value()) / float64(units.GiB) * ephemeralStoragePrice * hours
-	}
-
-	return price
-}
-
-func (model *GcePriceModel) getAdditionalPrice(resources apiv1.ResourceList, startTime time.Time, endTime time.Time) float64 {
-	if len(resources) == 0 {
-		return 0
-	}
-	hours := getHours(startTime, endTime)
-	price := 0.0
-	gpu := resources[gpu.ResourceNvidiaGPU]
-	price += float64(gpu.MilliValue()) / 1000.0 * model.PriceInfo.BaseGpuPricePerHour() * hours
-	return price
-}
-
-func getHours(startTime time.Time, endTime time.Time) float64 {
-	minutes := math.Ceil(float64(endTime.Sub(startTime)) / float64(time.Minute))
-	hours := minutes / 60.0
-	return hours
-}
-
-// hasPreemptiblePricing returns whether we should use preemptible pricing for a node, based on labels. Spot VMs have
-// dynamic pricing, which is different than the static pricing for Preemptible VMs we use here. However it should be close
-// enough in practice and we really only look at prices in comparison with each other. Spot VMs will always be cheaper
-// than corresponding non-preemptible VMs. So for the purposes of pricing, Spot VMs are treated the same as
-// Preemptible VMs.
-func hasPreemptiblePricing(node *apiv1.Node) bool {
-	if node.Labels == nil {
-		return false
-	}
-	return node.Labels[preemptibleLabel] == "true" || node.Labels[spotLabel] == "true"
-}
-
 func getInstanceTypeFromLabels(labels map[string]string) (string, bool) {
 	machineType, found := labels[apiv1.LabelInstanceTypeStable]
 	if !found {
