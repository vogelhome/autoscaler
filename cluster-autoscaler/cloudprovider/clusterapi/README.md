--- conflicted
+++ resolved
@@ -241,11 +241,7 @@
 This behavior will also affect the machine annotation on nodes, the machine deletion annotation,
 and the cluster name label. For example, if `CAPI_GROUP=test.k8s.io`
 then the minimum size annotation key will be `test.k8s.io/cluster-api-autoscaler-node-group-min-size`,
-<<<<<<< HEAD
-the machine annotation on nodes will be `test.8s.io/machine`, the machine deletion
-=======
 the machine annotation on nodes will be `test.k8s.io/machine`, the machine deletion
->>>>>>> e8d3e9b1
 annotation will be `test.k8s.io/delete-machine`, and the cluster name label will be
 `test.k8s.io/cluster-name`.
 
