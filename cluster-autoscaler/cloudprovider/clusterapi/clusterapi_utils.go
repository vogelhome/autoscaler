--- conflicted
+++ resolved
@@ -79,10 +79,7 @@
 	// variable, they are initialized here.
 	nodeGroupMinSizeAnnotationKey = getNodeGroupMinSizeAnnotationKey()
 	nodeGroupMaxSizeAnnotationKey = getNodeGroupMaxSizeAnnotationKey()
-<<<<<<< HEAD
-=======
 	zeroQuantity                  = resource.MustParse("0")
->>>>>>> e8d3e9b1
 )
 
 type normalizedProviderID string
@@ -256,20 +253,6 @@
 	return key
 }
 
-<<<<<<< HEAD
-	return ""
-}
-
-// getNodeGroupMinSizeAnnotationKey returns the key that is used for the
-// node group minimum size annotation. This function is needed because the user can
-// change the default group name by using the CAPI_GROUP environment variable.
-func getNodeGroupMinSizeAnnotationKey() string {
-	key := fmt.Sprintf("%s/cluster-api-autoscaler-node-group-min-size", getCAPIGroup())
-	return key
-}
-
-=======
->>>>>>> e8d3e9b1
 // getNodeGroupMaxSizeAnnotationKey returns the key that is used for the
 // node group maximum size annotation. This function is needed because the user can
 // change the default group name by using the CAPI_GROUP environment variable.
