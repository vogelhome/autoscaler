//go:build linux
// +build linux

/*
Copyright 2020 The Kubernetes Authors.

Licensed under the Apache License, Version 2.0 (the "License");
you may not use this file except in compliance with the License.
You may obtain a copy of the License at

    http://www.apache.org/licenses/LICENSE-2.0

Unless required by applicable law or agreed to in writing, software
distributed under the License is distributed on an "AS IS" BASIS,
WITHOUT WARRANTIES OR CONDITIONS OF ANY KIND, either express or implied.
See the License for the specific language governing permissions and
limitations under the License.
*/

// Package nodeshutdown can watch for node level shutdown events and trigger graceful termination of pods running on the node prior to a system shutdown.
package nodeshutdown

import (
	"fmt"
	"path/filepath"
	"sort"
	"sync"
	"time"

	v1 "k8s.io/api/core/v1"
	utilfeature "k8s.io/apiserver/pkg/util/feature"
	"k8s.io/client-go/tools/record"
	"k8s.io/klog/v2"
	"k8s.io/kubernetes/pkg/apis/scheduling"
	"k8s.io/kubernetes/pkg/features"
	kubeletconfig "k8s.io/kubernetes/pkg/kubelet/apis/config"
	kubeletevents "k8s.io/kubernetes/pkg/kubelet/events"
	"k8s.io/kubernetes/pkg/kubelet/eviction"
	"k8s.io/kubernetes/pkg/kubelet/lifecycle"
	"k8s.io/kubernetes/pkg/kubelet/metrics"
	"k8s.io/kubernetes/pkg/kubelet/nodeshutdown/systemd"
	"k8s.io/kubernetes/pkg/kubelet/prober"
	"k8s.io/utils/clock"
)

const (
	nodeShutdownReason             = "Terminated"
	nodeShutdownMessage            = "Pod was terminated in response to imminent node shutdown."
	nodeShutdownNotAdmittedReason  = "NodeShutdown"
	nodeShutdownNotAdmittedMessage = "Pod was rejected as the node is shutting down."
	dbusReconnectPeriod            = 1 * time.Second
	localStorageStateFile          = "graceful_node_shutdown_state"
)

var systemDbus = func() (dbusInhibiter, error) {
	return systemd.NewDBusCon()
}

type dbusInhibiter interface {
	CurrentInhibitDelay() (time.Duration, error)
	InhibitShutdown() (systemd.InhibitLock, error)
	ReleaseInhibitLock(lock systemd.InhibitLock) error
	ReloadLogindConf() error
	MonitorShutdown() (<-chan bool, error)
	OverrideInhibitDelay(inhibitDelayMax time.Duration) error
}

// managerImpl has functions that can be used to interact with the Node Shutdown Manager.
type managerImpl struct {
<<<<<<< HEAD
=======
	logger       klog.Logger
>>>>>>> e8d3e9b1
	recorder     record.EventRecorder
	nodeRef      *v1.ObjectReference
	probeManager prober.Manager

	shutdownGracePeriodByPodPriority []kubeletconfig.ShutdownGracePeriodByPodPriority

	getPods        eviction.ActivePodsFunc
	killPodFunc    eviction.KillPodFunc
	syncNodeStatus func()

	dbusCon     dbusInhibiter
	inhibitLock systemd.InhibitLock

	nodeShuttingDownMutex sync.Mutex
	nodeShuttingDownNow   bool

	clock clock.Clock

	enableMetrics bool
	storage       storage
}

// NewManager returns a new node shutdown manager.
func NewManager(conf *Config) (Manager, lifecycle.PodAdmitHandler) {
	if !utilfeature.DefaultFeatureGate.Enabled(features.GracefulNodeShutdown) {
		m := managerStub{}
		return m, m
	}

	shutdownGracePeriodByPodPriority := conf.ShutdownGracePeriodByPodPriority
	// Migration from the original configuration
	if !utilfeature.DefaultFeatureGate.Enabled(features.GracefulNodeShutdownBasedOnPodPriority) ||
		len(shutdownGracePeriodByPodPriority) == 0 {
		shutdownGracePeriodByPodPriority = migrateConfig(conf.ShutdownGracePeriodRequested, conf.ShutdownGracePeriodCriticalPods)
	}

	// Disable if the configuration is empty
	if len(shutdownGracePeriodByPodPriority) == 0 {
		m := managerStub{}
		return m, m
	}

	// Sort by priority from low to high
	sort.Slice(shutdownGracePeriodByPodPriority, func(i, j int) bool {
		return shutdownGracePeriodByPodPriority[i].Priority < shutdownGracePeriodByPodPriority[j].Priority
	})

	if conf.Clock == nil {
		conf.Clock = clock.RealClock{}
	}
	manager := &managerImpl{
<<<<<<< HEAD
=======
		logger:                           conf.Logger,
>>>>>>> e8d3e9b1
		probeManager:                     conf.ProbeManager,
		recorder:                         conf.Recorder,
		nodeRef:                          conf.NodeRef,
		getPods:                          conf.GetPodsFunc,
		killPodFunc:                      conf.KillPodFunc,
		syncNodeStatus:                   conf.SyncNodeStatusFunc,
		shutdownGracePeriodByPodPriority: shutdownGracePeriodByPodPriority,
		clock:                            conf.Clock,
		enableMetrics:                    utilfeature.DefaultFeatureGate.Enabled(features.GracefulNodeShutdownBasedOnPodPriority),
		storage: localStorage{
			Path: filepath.Join(conf.StateDirectory, localStorageStateFile),
		},
	}
<<<<<<< HEAD
	klog.InfoS("Creating node shutdown manager",
=======
	manager.logger.Info("Creating node shutdown manager",
>>>>>>> e8d3e9b1
		"shutdownGracePeriodRequested", conf.ShutdownGracePeriodRequested,
		"shutdownGracePeriodCriticalPods", conf.ShutdownGracePeriodCriticalPods,
		"shutdownGracePeriodByPodPriority", shutdownGracePeriodByPodPriority,
	)
	return manager, manager
}

// Admit rejects all pods if node is shutting
func (m *managerImpl) Admit(attrs *lifecycle.PodAdmitAttributes) lifecycle.PodAdmitResult {
	nodeShuttingDown := m.ShutdownStatus() != nil

	if nodeShuttingDown {
		return lifecycle.PodAdmitResult{
			Admit:   false,
			Reason:  nodeShutdownNotAdmittedReason,
			Message: nodeShutdownNotAdmittedMessage,
		}
	}
	return lifecycle.PodAdmitResult{Admit: true}
}

// setMetrics sets the metrics for the node shutdown manager.
func (m *managerImpl) setMetrics() {
	if m.enableMetrics && m.storage != nil {
		sta := state{}
		err := m.storage.Load(&sta)
		if err != nil {
<<<<<<< HEAD
			klog.ErrorS(err, "Failed to load graceful shutdown state")
=======
			m.logger.Error(err, "Failed to load graceful shutdown state")
>>>>>>> e8d3e9b1
		} else {
			if !sta.StartTime.IsZero() {
				metrics.GracefulShutdownStartTime.Set(timestamp(sta.StartTime))
			}
			if !sta.EndTime.IsZero() {
				metrics.GracefulShutdownEndTime.Set(timestamp(sta.EndTime))
			}
		}
	}
}

// Start starts the node shutdown manager and will start watching the node for shutdown events.
func (m *managerImpl) Start() error {
	stop, err := m.start()
	if err != nil {
		return err
	}
	go func() {
		for {
			if stop != nil {
				<-stop
			}

			time.Sleep(dbusReconnectPeriod)
			m.logger.V(1).Info("Restarting watch for node shutdown events")
			stop, err = m.start()
			if err != nil {
				m.logger.Error(err, "Unable to watch the node for shutdown events")
			}
		}
	}()

	m.setMetrics()
	return nil
}

func (m *managerImpl) start() (chan struct{}, error) {
	systemBus, err := systemDbus()
	if err != nil {
		return nil, err
	}
	m.dbusCon = systemBus

	currentInhibitDelay, err := m.dbusCon.CurrentInhibitDelay()
	if err != nil {
		return nil, err
	}

	// If the logind's InhibitDelayMaxUSec as configured in (logind.conf) is less than periodRequested, attempt to update the value to periodRequested.
	if periodRequested := m.periodRequested(); periodRequested > currentInhibitDelay {
		err := m.dbusCon.OverrideInhibitDelay(periodRequested)
		if err != nil {
			return nil, fmt.Errorf("unable to override inhibit delay by shutdown manager: %v", err)
		}

		err = m.dbusCon.ReloadLogindConf()
		if err != nil {
			return nil, err
		}

		// Read the current inhibitDelay again, if the override was successful, currentInhibitDelay will be equal to shutdownGracePeriodRequested.
		updatedInhibitDelay, err := m.dbusCon.CurrentInhibitDelay()
		if err != nil {
			return nil, err
		}

		if periodRequested > updatedInhibitDelay {
			return nil, fmt.Errorf("node shutdown manager was unable to update logind InhibitDelayMaxSec to %v (ShutdownGracePeriod), current value of InhibitDelayMaxSec (%v) is less than requested ShutdownGracePeriod", periodRequested, updatedInhibitDelay)
		}
	}

	err = m.aquireInhibitLock()
	if err != nil {
		return nil, err
	}

	events, err := m.dbusCon.MonitorShutdown()
	if err != nil {
		releaseErr := m.dbusCon.ReleaseInhibitLock(m.inhibitLock)
		if releaseErr != nil {
			return nil, fmt.Errorf("failed releasing inhibitLock: %v and failed monitoring shutdown: %v", releaseErr, err)
		}
		return nil, fmt.Errorf("failed to monitor shutdown: %v", err)
	}

	stop := make(chan struct{})
	go func() {
		// Monitor for shutdown events. This follows the logind Inhibit Delay pattern described on https://www.freedesktop.org/wiki/Software/systemd/inhibit/
		// 1. When shutdown manager starts, an inhibit lock is taken.
		// 2. When shutdown(true) event is received, process the shutdown and release the inhibit lock.
		// 3. When shutdown(false) event is received, this indicates a previous shutdown was cancelled. In this case, acquire the inhibit lock again.
		for {
			select {
			case isShuttingDown, ok := <-events:
				if !ok {
					m.logger.Error(err, "Ended to watching the node for shutdown events")
					close(stop)
					return
				}
				m.logger.V(1).Info("Shutdown manager detected new shutdown event, isNodeShuttingDownNow", "event", isShuttingDown)

				var shutdownType string
				if isShuttingDown {
					shutdownType = "shutdown"
				} else {
					shutdownType = "cancelled"
				}
				m.logger.V(1).Info("Shutdown manager detected new shutdown event", "event", shutdownType)
				if isShuttingDown {
					m.recorder.Event(m.nodeRef, v1.EventTypeNormal, kubeletevents.NodeShutdown, "Shutdown manager detected shutdown event")
				} else {
					m.recorder.Event(m.nodeRef, v1.EventTypeNormal, kubeletevents.NodeShutdown, "Shutdown manager detected shutdown cancellation")
				}

				var shutdownType string
				if isShuttingDown {
					shutdownType = "shutdown"
				} else {
					shutdownType = "cancelled"
				}
				klog.V(1).InfoS("Shutdown manager detected new shutdown event", "event", shutdownType)
				if isShuttingDown {
					m.recorder.Event(m.nodeRef, v1.EventTypeNormal, kubeletevents.NodeShutdown, "Shutdown manager detected shutdown event")
				} else {
					m.recorder.Event(m.nodeRef, v1.EventTypeNormal, kubeletevents.NodeShutdown, "Shutdown manager detected shutdown cancellation")
				}

				m.nodeShuttingDownMutex.Lock()
				m.nodeShuttingDownNow = isShuttingDown
				m.nodeShuttingDownMutex.Unlock()

				if isShuttingDown {
					// Update node status and ready condition
					go m.syncNodeStatus()

					m.processShutdownEvent()
				} else {
					m.aquireInhibitLock()
				}
			}
		}
	}()
	return stop, nil
}

func (m *managerImpl) aquireInhibitLock() error {
	lock, err := m.dbusCon.InhibitShutdown()
	if err != nil {
		return err
	}
	if m.inhibitLock != 0 {
		m.dbusCon.ReleaseInhibitLock(m.inhibitLock)
	}
	m.inhibitLock = lock
	return nil
}

// ShutdownStatus will return an error if the node is currently shutting down.
func (m *managerImpl) ShutdownStatus() error {
	m.nodeShuttingDownMutex.Lock()
	defer m.nodeShuttingDownMutex.Unlock()

	if m.nodeShuttingDownNow {
		return fmt.Errorf("node is shutting down")
	}
	return nil
}

func (m *managerImpl) processShutdownEvent() error {
<<<<<<< HEAD
	klog.V(1).InfoS("Shutdown manager processing shutdown event")
=======
	m.logger.V(1).Info("Shutdown manager processing shutdown event")
>>>>>>> e8d3e9b1
	activePods := m.getPods()

	defer func() {
		m.dbusCon.ReleaseInhibitLock(m.inhibitLock)
<<<<<<< HEAD
		klog.V(1).InfoS("Shutdown manager completed processing shutdown event, node will shutdown shortly")
=======
		m.logger.V(1).Info("Shutdown manager completed processing shutdown event, node will shutdown shortly")
>>>>>>> e8d3e9b1
	}()

	if m.enableMetrics && m.storage != nil {
		startTime := time.Now()
		err := m.storage.Store(state{
			StartTime: startTime,
		})
		if err != nil {
<<<<<<< HEAD
			klog.ErrorS(err, "Failed to store graceful shutdown state")
=======
			m.logger.Error(err, "Failed to store graceful shutdown state")
>>>>>>> e8d3e9b1
		}
		metrics.GracefulShutdownStartTime.Set(timestamp(startTime))
		metrics.GracefulShutdownEndTime.Set(0)

		defer func() {
			endTime := time.Now()
			err := m.storage.Store(state{
				StartTime: startTime,
				EndTime:   endTime,
			})
			if err != nil {
<<<<<<< HEAD
				klog.ErrorS(err, "Failed to store graceful shutdown state")
=======
				m.logger.Error(err, "Failed to store graceful shutdown state")
>>>>>>> e8d3e9b1
			}
			metrics.GracefulShutdownStartTime.Set(timestamp(endTime))
		}()
	}

	groups := groupByPriority(m.shutdownGracePeriodByPodPriority, activePods)
	for _, group := range groups {
		// If there are no pods in a particular range,
		// then do not wait for pods in that priority range.
		if len(group.Pods) == 0 {
			continue
		}

		var wg sync.WaitGroup
		wg.Add(len(group.Pods))
		for _, pod := range group.Pods {
			go func(pod *v1.Pod, group podShutdownGroup) {
				defer wg.Done()

				gracePeriodOverride := group.ShutdownGracePeriodSeconds

<<<<<<< HEAD
				// Stop probes for the pod
				m.probeManager.RemovePod(pod)

=======
>>>>>>> e8d3e9b1
				// If the pod's spec specifies a termination gracePeriod which is less than the gracePeriodOverride calculated, use the pod spec termination gracePeriod.
				if pod.Spec.TerminationGracePeriodSeconds != nil && *pod.Spec.TerminationGracePeriodSeconds <= gracePeriodOverride {
					gracePeriodOverride = *pod.Spec.TerminationGracePeriodSeconds
				}

<<<<<<< HEAD
				klog.V(1).InfoS("Shutdown manager killing pod with gracePeriod", "pod", klog.KObj(pod), "gracePeriod", gracePeriodOverride)
=======
				m.logger.V(1).Info("Shutdown manager killing pod with gracePeriod", "pod", klog.KObj(pod), "gracePeriod", gracePeriodOverride)
>>>>>>> e8d3e9b1

				if err := m.killPodFunc(pod, false, &gracePeriodOverride, func(status *v1.PodStatus) {
					// set the pod status to failed (unless it was already in a successful terminal phase)
					if status.Phase != v1.PodSucceeded {
						status.Phase = v1.PodFailed
					}
					status.Message = nodeShutdownMessage
					status.Reason = nodeShutdownReason
				}); err != nil {
<<<<<<< HEAD
					klog.V(1).InfoS("Shutdown manager failed killing pod", "pod", klog.KObj(pod), "err", err)
				} else {
					klog.V(1).InfoS("Shutdown manager finished killing pod", "pod", klog.KObj(pod))
=======
					m.logger.V(1).Info("Shutdown manager failed killing pod", "pod", klog.KObj(pod), "err", err)
				} else {
					m.logger.V(1).Info("Shutdown manager finished killing pod", "pod", klog.KObj(pod))
>>>>>>> e8d3e9b1
				}
			}(pod, group)
		}

		var (
			doneCh = make(chan struct{})
			timer  = m.clock.NewTimer(time.Duration(group.ShutdownGracePeriodSeconds) * time.Second)
		)
		go func() {
			defer close(doneCh)
			wg.Wait()
		}()

		select {
		case <-doneCh:
			timer.Stop()
		case <-timer.C():
<<<<<<< HEAD
			klog.V(1).InfoS("Shutdown manager pod killing time out", "gracePeriod", group.ShutdownGracePeriodSeconds, "priority", group.Priority)
=======
			m.logger.V(1).Info("Shutdown manager pod killing time out", "gracePeriod", group.ShutdownGracePeriodSeconds, "priority", group.Priority)
>>>>>>> e8d3e9b1
		}
	}

	return nil
}

func (m *managerImpl) periodRequested() time.Duration {
	var sum int64
	for _, period := range m.shutdownGracePeriodByPodPriority {
		sum += period.ShutdownGracePeriodSeconds
	}
	return time.Duration(sum) * time.Second
}

func migrateConfig(shutdownGracePeriodRequested, shutdownGracePeriodCriticalPods time.Duration) []kubeletconfig.ShutdownGracePeriodByPodPriority {
	if shutdownGracePeriodRequested == 0 {
		return nil
	}
	defaultPriority := shutdownGracePeriodRequested - shutdownGracePeriodCriticalPods
	if defaultPriority < 0 {
		return nil
	}
	criticalPriority := shutdownGracePeriodRequested - defaultPriority
	if criticalPriority < 0 {
		return nil
	}
	return []kubeletconfig.ShutdownGracePeriodByPodPriority{
		{
			Priority:                   scheduling.DefaultPriorityWhenNoDefaultClassExists,
			ShutdownGracePeriodSeconds: int64(defaultPriority / time.Second),
		},
		{
			Priority:                   scheduling.SystemCriticalPriority,
			ShutdownGracePeriodSeconds: int64(criticalPriority / time.Second),
		},
	}
}

func groupByPriority(shutdownGracePeriodByPodPriority []kubeletconfig.ShutdownGracePeriodByPodPriority, pods []*v1.Pod) []podShutdownGroup {
	groups := make([]podShutdownGroup, 0, len(shutdownGracePeriodByPodPriority))
	for _, period := range shutdownGracePeriodByPodPriority {
		groups = append(groups, podShutdownGroup{
			ShutdownGracePeriodByPodPriority: period,
		})
	}

	for _, pod := range pods {
		var priority int32
		if pod.Spec.Priority != nil {
			priority = *pod.Spec.Priority
		}

		// Find the group index according to the priority.
		index := sort.Search(len(groups), func(i int) bool {
			return groups[i].Priority >= priority
		})

		// 1. Those higher than the highest priority default to the highest priority
		// 2. Those lower than the lowest priority default to the lowest priority
		// 3. Those boundary priority default to the lower priority
		// if priority of pod is:
		//   groups[index-1].Priority <= pod priority < groups[index].Priority
		// in which case we want to pick lower one (i.e index-1)
		if index == len(groups) {
			index = len(groups) - 1
		} else if index < 0 {
			index = 0
		} else if index > 0 && groups[index].Priority > priority {
			index--
		}

		groups[index].Pods = append(groups[index].Pods, pod)
	}
	return groups
}

type podShutdownGroup struct {
	kubeletconfig.ShutdownGracePeriodByPodPriority
	Pods []*v1.Pod
}<|MERGE_RESOLUTION|>--- conflicted
+++ resolved
@@ -67,10 +67,7 @@
 
 // managerImpl has functions that can be used to interact with the Node Shutdown Manager.
 type managerImpl struct {
-<<<<<<< HEAD
-=======
 	logger       klog.Logger
->>>>>>> e8d3e9b1
 	recorder     record.EventRecorder
 	nodeRef      *v1.ObjectReference
 	probeManager prober.Manager
@@ -122,10 +119,7 @@
 		conf.Clock = clock.RealClock{}
 	}
 	manager := &managerImpl{
-<<<<<<< HEAD
-=======
 		logger:                           conf.Logger,
->>>>>>> e8d3e9b1
 		probeManager:                     conf.ProbeManager,
 		recorder:                         conf.Recorder,
 		nodeRef:                          conf.NodeRef,
@@ -139,11 +133,7 @@
 			Path: filepath.Join(conf.StateDirectory, localStorageStateFile),
 		},
 	}
-<<<<<<< HEAD
-	klog.InfoS("Creating node shutdown manager",
-=======
 	manager.logger.Info("Creating node shutdown manager",
->>>>>>> e8d3e9b1
 		"shutdownGracePeriodRequested", conf.ShutdownGracePeriodRequested,
 		"shutdownGracePeriodCriticalPods", conf.ShutdownGracePeriodCriticalPods,
 		"shutdownGracePeriodByPodPriority", shutdownGracePeriodByPodPriority,
@@ -171,11 +161,7 @@
 		sta := state{}
 		err := m.storage.Load(&sta)
 		if err != nil {
-<<<<<<< HEAD
-			klog.ErrorS(err, "Failed to load graceful shutdown state")
-=======
 			m.logger.Error(err, "Failed to load graceful shutdown state")
->>>>>>> e8d3e9b1
 		} else {
 			if !sta.StartTime.IsZero() {
 				metrics.GracefulShutdownStartTime.Set(timestamp(sta.StartTime))
@@ -290,19 +276,6 @@
 					m.recorder.Event(m.nodeRef, v1.EventTypeNormal, kubeletevents.NodeShutdown, "Shutdown manager detected shutdown cancellation")
 				}
 
-				var shutdownType string
-				if isShuttingDown {
-					shutdownType = "shutdown"
-				} else {
-					shutdownType = "cancelled"
-				}
-				klog.V(1).InfoS("Shutdown manager detected new shutdown event", "event", shutdownType)
-				if isShuttingDown {
-					m.recorder.Event(m.nodeRef, v1.EventTypeNormal, kubeletevents.NodeShutdown, "Shutdown manager detected shutdown event")
-				} else {
-					m.recorder.Event(m.nodeRef, v1.EventTypeNormal, kubeletevents.NodeShutdown, "Shutdown manager detected shutdown cancellation")
-				}
-
 				m.nodeShuttingDownMutex.Lock()
 				m.nodeShuttingDownNow = isShuttingDown
 				m.nodeShuttingDownMutex.Unlock()
@@ -345,20 +318,12 @@
 }
 
 func (m *managerImpl) processShutdownEvent() error {
-<<<<<<< HEAD
-	klog.V(1).InfoS("Shutdown manager processing shutdown event")
-=======
 	m.logger.V(1).Info("Shutdown manager processing shutdown event")
->>>>>>> e8d3e9b1
 	activePods := m.getPods()
 
 	defer func() {
 		m.dbusCon.ReleaseInhibitLock(m.inhibitLock)
-<<<<<<< HEAD
-		klog.V(1).InfoS("Shutdown manager completed processing shutdown event, node will shutdown shortly")
-=======
 		m.logger.V(1).Info("Shutdown manager completed processing shutdown event, node will shutdown shortly")
->>>>>>> e8d3e9b1
 	}()
 
 	if m.enableMetrics && m.storage != nil {
@@ -367,11 +332,7 @@
 			StartTime: startTime,
 		})
 		if err != nil {
-<<<<<<< HEAD
-			klog.ErrorS(err, "Failed to store graceful shutdown state")
-=======
 			m.logger.Error(err, "Failed to store graceful shutdown state")
->>>>>>> e8d3e9b1
 		}
 		metrics.GracefulShutdownStartTime.Set(timestamp(startTime))
 		metrics.GracefulShutdownEndTime.Set(0)
@@ -383,11 +344,7 @@
 				EndTime:   endTime,
 			})
 			if err != nil {
-<<<<<<< HEAD
-				klog.ErrorS(err, "Failed to store graceful shutdown state")
-=======
 				m.logger.Error(err, "Failed to store graceful shutdown state")
->>>>>>> e8d3e9b1
 			}
 			metrics.GracefulShutdownStartTime.Set(timestamp(endTime))
 		}()
@@ -409,22 +366,12 @@
 
 				gracePeriodOverride := group.ShutdownGracePeriodSeconds
 
-<<<<<<< HEAD
-				// Stop probes for the pod
-				m.probeManager.RemovePod(pod)
-
-=======
->>>>>>> e8d3e9b1
 				// If the pod's spec specifies a termination gracePeriod which is less than the gracePeriodOverride calculated, use the pod spec termination gracePeriod.
 				if pod.Spec.TerminationGracePeriodSeconds != nil && *pod.Spec.TerminationGracePeriodSeconds <= gracePeriodOverride {
 					gracePeriodOverride = *pod.Spec.TerminationGracePeriodSeconds
 				}
 
-<<<<<<< HEAD
-				klog.V(1).InfoS("Shutdown manager killing pod with gracePeriod", "pod", klog.KObj(pod), "gracePeriod", gracePeriodOverride)
-=======
 				m.logger.V(1).Info("Shutdown manager killing pod with gracePeriod", "pod", klog.KObj(pod), "gracePeriod", gracePeriodOverride)
->>>>>>> e8d3e9b1
 
 				if err := m.killPodFunc(pod, false, &gracePeriodOverride, func(status *v1.PodStatus) {
 					// set the pod status to failed (unless it was already in a successful terminal phase)
@@ -434,15 +381,9 @@
 					status.Message = nodeShutdownMessage
 					status.Reason = nodeShutdownReason
 				}); err != nil {
-<<<<<<< HEAD
-					klog.V(1).InfoS("Shutdown manager failed killing pod", "pod", klog.KObj(pod), "err", err)
-				} else {
-					klog.V(1).InfoS("Shutdown manager finished killing pod", "pod", klog.KObj(pod))
-=======
 					m.logger.V(1).Info("Shutdown manager failed killing pod", "pod", klog.KObj(pod), "err", err)
 				} else {
 					m.logger.V(1).Info("Shutdown manager finished killing pod", "pod", klog.KObj(pod))
->>>>>>> e8d3e9b1
 				}
 			}(pod, group)
 		}
@@ -460,11 +401,7 @@
 		case <-doneCh:
 			timer.Stop()
 		case <-timer.C():
-<<<<<<< HEAD
-			klog.V(1).InfoS("Shutdown manager pod killing time out", "gracePeriod", group.ShutdownGracePeriodSeconds, "priority", group.Priority)
-=======
 			m.logger.V(1).Info("Shutdown manager pod killing time out", "gracePeriod", group.ShutdownGracePeriodSeconds, "priority", group.Priority)
->>>>>>> e8d3e9b1
 		}
 	}
 
