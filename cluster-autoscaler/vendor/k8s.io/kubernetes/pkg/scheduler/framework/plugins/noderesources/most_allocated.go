/*
Copyright 2019 The Kubernetes Authors.

Licensed under the Apache License, Version 2.0 (the "License");
you may not use this file except in compliance with the License.
You may obtain a copy of the License at

    http://www.apache.org/licenses/LICENSE-2.0

Unless required by applicable law or agreed to in writing, software
distributed under the License is distributed on an "AS IS" BASIS,
WITHOUT WARRANTIES OR CONDITIONS OF ANY KIND, either express or implied.
See the License for the specific language governing permissions and
limitations under the License.
*/

package noderesources

import (
	"k8s.io/kubernetes/pkg/scheduler/framework"
)

// mostResourceScorer favors nodes with most requested resources.
// It calculates the percentage of memory and CPU requested by pods scheduled on the node, and prioritizes
// based on the maximum of the average of the fraction of requested to capacity.
//
// Details:
<<<<<<< HEAD
// (cpu(MaxNodeScore * sum(requested) / capacity) + memory(MaxNodeScore * sum(requested) / capacity)) / weightSum
=======
// (cpu(MaxNodeScore * requested * cpuWeight / capacity) + memory(MaxNodeScore * requested * memoryWeight / capacity) + ...) / weightSum
>>>>>>> e8d3e9b1
func mostResourceScorer(resToWeightMap resourceToWeightMap) func(requested, allocable resourceToValueMap) int64 {
	return func(requested, allocable resourceToValueMap) int64 {
		var nodeScore, weightSum int64
		for resource := range requested {
			weight := resToWeightMap[resource]
			resourceScore := mostRequestedScore(requested[resource], allocable[resource])
			nodeScore += resourceScore * weight
			weightSum += weight
		}
		if weightSum == 0 {
			return 0
		}
		return nodeScore / weightSum
	}
}

// The used capacity is calculated on a scale of 0-MaxNodeScore (MaxNodeScore is
// constant with value set to 100).
// 0 being the lowest priority and 100 being the highest.
// The more resources are used the higher the score is. This function
// is almost a reversed version of noderesources.leastRequestedScore.
func mostRequestedScore(requested, capacity int64) int64 {
	if capacity == 0 {
		return 0
	}
	if requested > capacity {
		// `requested` might be greater than `capacity` because pods with no
		// requests get minimum values.
		requested = capacity
	}

	return (requested * framework.MaxNodeScore) / capacity
}<|MERGE_RESOLUTION|>--- conflicted
+++ resolved
@@ -25,11 +25,7 @@
 // based on the maximum of the average of the fraction of requested to capacity.
 //
 // Details:
-<<<<<<< HEAD
-// (cpu(MaxNodeScore * sum(requested) / capacity) + memory(MaxNodeScore * sum(requested) / capacity)) / weightSum
-=======
 // (cpu(MaxNodeScore * requested * cpuWeight / capacity) + memory(MaxNodeScore * requested * memoryWeight / capacity) + ...) / weightSum
->>>>>>> e8d3e9b1
 func mostResourceScorer(resToWeightMap resourceToWeightMap) func(requested, allocable resourceToValueMap) int64 {
 	return func(requested, allocable resourceToValueMap) int64 {
 		var nodeScore, weightSum int64
