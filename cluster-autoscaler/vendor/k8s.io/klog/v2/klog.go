// Go support for leveled logs, analogous to https://code.google.com/p/google-glog/
//
// Copyright 2013 Google Inc. All Rights Reserved.
//
// Licensed under the Apache License, Version 2.0 (the "License");
// you may not use this file except in compliance with the License.
// You may obtain a copy of the License at
//
//     http://www.apache.org/licenses/LICENSE-2.0
//
// Unless required by applicable law or agreed to in writing, software
// distributed under the License is distributed on an "AS IS" BASIS,
// WITHOUT WARRANTIES OR CONDITIONS OF ANY KIND, either express or implied.
// See the License for the specific language governing permissions and
// limitations under the License.

// Package klog implements logging analogous to the Google-internal C++ INFO/ERROR/V setup.
// It provides functions Info, Warning, Error, Fatal, plus formatting variants such as
// Infof. It also provides V-style logging controlled by the -v and -vmodule=file=2 flags.
//
// Basic examples:
//
//	klog.Info("Prepare to repel boarders")
//
//	klog.Fatalf("Initialization failed: %s", err)
//
// See the documentation for the V function for an explanation of these examples:
//
//	if klog.V(2) {
//		klog.Info("Starting transaction...")
//	}
//
//	klog.V(2).Infoln("Processed", nItems, "elements")
//
// Log output is buffered and written periodically using Flush. Programs
// should call Flush before exiting to guarantee all log output is written.
//
// By default, all log statements write to standard error.
// This package provides several flags that modify this behavior.
// As a result, flag.Parse must be called before any logging is done.
//
//	-logtostderr=true
//		Logs are written to standard error instead of to files.
//              This shortcuts most of the usual output routing:
//              -alsologtostderr, -stderrthreshold and -log_dir have no
//              effect and output redirection at runtime with SetOutput is
//              ignored.
//	-alsologtostderr=false
//		Logs are written to standard error as well as to files.
//	-stderrthreshold=ERROR
//		Log events at or above this severity are logged to standard
//		error as well as to files.
//	-log_dir=""
//		Log files will be written to this directory instead of the
//		default temporary directory.
//
//	Other flags provide aids to debugging.
//
//	-log_backtrace_at=""
//		When set to a file and line number holding a logging statement,
//		such as
//			-log_backtrace_at=gopherflakes.go:234
//		a stack trace will be written to the Info log whenever execution
//		hits that statement. (Unlike with -vmodule, the ".go" must be
//		present.)
//	-v=0
//		Enable V-leveled logging at the specified level.
//	-vmodule=""
//		The syntax of the argument is a comma-separated list of pattern=N,
//		where pattern is a literal file name (minus the ".go" suffix) or
//		"glob" pattern and N is a V level. For instance,
//			-vmodule=gopher*=3
//		sets the V level to 3 in all Go files whose names begin "gopher".
//
package klog

import (
	"bufio"
	"bytes"
	"errors"
	"flag"
	"fmt"
	"io"
	stdLog "log"
	"math"
	"os"
	"path/filepath"
	"runtime"
	"strconv"
	"strings"
	"sync"
	"sync/atomic"
	"time"

	"github.com/go-logr/logr"

	"k8s.io/klog/v2/internal/buffer"
	"k8s.io/klog/v2/internal/clock"
<<<<<<< HEAD
=======
	"k8s.io/klog/v2/internal/dbg"
>>>>>>> e8d3e9b1
	"k8s.io/klog/v2/internal/serialize"
	"k8s.io/klog/v2/internal/severity"
)

// severityValue identifies the sort of log: info, warning etc. It also implements
// the flag.Value interface. The -stderrthreshold flag is of type severity and
// should be modified only through the flag.Value interface. The values match
// the corresponding constants in C++.
type severityValue struct {
	severity.Severity
}

// get returns the value of the severity.
func (s *severityValue) get() severity.Severity {
	return severity.Severity(atomic.LoadInt32((*int32)(&s.Severity)))
}

// set sets the value of the severity.
func (s *severityValue) set(val severity.Severity) {
	atomic.StoreInt32((*int32)(&s.Severity), int32(val))
}

// String is part of the flag.Value interface.
func (s *severityValue) String() string {
	return strconv.FormatInt(int64(s.Severity), 10)
}

// Get is part of the flag.Getter interface.
func (s *severityValue) Get() interface{} {
	return s.Severity
}

// Set is part of the flag.Value interface.
func (s *severityValue) Set(value string) error {
	var threshold severity.Severity
	// Is it a known name?
	if v, ok := severity.ByName(value); ok {
		threshold = v
	} else {
		v, err := strconv.ParseInt(value, 10, 32)
		if err != nil {
			return err
		}
		threshold = severity.Severity(v)
	}
	logging.stderrThreshold.set(threshold)
	return nil
}

// OutputStats tracks the number of output lines and bytes written.
type OutputStats struct {
	lines int64
	bytes int64
}

// Lines returns the number of lines written.
func (s *OutputStats) Lines() int64 {
	return atomic.LoadInt64(&s.lines)
}

// Bytes returns the number of bytes written.
func (s *OutputStats) Bytes() int64 {
	return atomic.LoadInt64(&s.bytes)
}

// Stats tracks the number of lines of output and number of bytes
// per severity level. Values must be read with atomic.LoadInt64.
var Stats struct {
	Info, Warning, Error OutputStats
}

var severityStats = [severity.NumSeverity]*OutputStats{
	severity.InfoLog:    &Stats.Info,
	severity.WarningLog: &Stats.Warning,
	severity.ErrorLog:   &Stats.Error,
}

// Level is exported because it appears in the arguments to V and is
// the type of the v flag, which can be set programmatically.
// It's a distinct type because we want to discriminate it from logType.
// Variables of type level are only changed under logging.mu.
// The -v flag is read only with atomic ops, so the state of the logging
// module is consistent.

// Level is treated as a sync/atomic int32.

// Level specifies a level of verbosity for V logs. *Level implements
// flag.Value; the -v flag is of type Level and should be modified
// only through the flag.Value interface.
type Level int32

// get returns the value of the Level.
func (l *Level) get() Level {
	return Level(atomic.LoadInt32((*int32)(l)))
}

// set sets the value of the Level.
func (l *Level) set(val Level) {
	atomic.StoreInt32((*int32)(l), int32(val))
}

// String is part of the flag.Value interface.
func (l *Level) String() string {
	return strconv.FormatInt(int64(*l), 10)
}

// Get is part of the flag.Getter interface.
func (l *Level) Get() interface{} {
	return *l
}

// Set is part of the flag.Value interface.
func (l *Level) Set(value string) error {
	v, err := strconv.ParseInt(value, 10, 32)
	if err != nil {
		return err
	}
	logging.mu.Lock()
	defer logging.mu.Unlock()
	logging.setVState(Level(v), logging.vmodule.filter, false)
	return nil
}

// moduleSpec represents the setting of the -vmodule flag.
type moduleSpec struct {
	filter []modulePat
}

// modulePat contains a filter for the -vmodule flag.
// It holds a verbosity level and a file pattern to match.
type modulePat struct {
	pattern string
	literal bool // The pattern is a literal string
	level   Level
}

// match reports whether the file matches the pattern. It uses a string
// comparison if the pattern contains no metacharacters.
func (m *modulePat) match(file string) bool {
	if m.literal {
		return file == m.pattern
	}
	match, _ := filepath.Match(m.pattern, file)
	return match
}

func (m *moduleSpec) String() string {
	// Lock because the type is not atomic. TODO: clean this up.
	logging.mu.Lock()
	defer logging.mu.Unlock()
	return m.serialize()
}

func (m *moduleSpec) serialize() string {
	var b bytes.Buffer
	for i, f := range m.filter {
		if i > 0 {
			b.WriteRune(',')
		}
		fmt.Fprintf(&b, "%s=%d", f.pattern, f.level)
	}
	return b.String()
}

// Get is part of the (Go 1.2)  flag.Getter interface. It always returns nil for this flag type since the
// struct is not exported.
func (m *moduleSpec) Get() interface{} {
	return nil
}

var errVmoduleSyntax = errors.New("syntax error: expect comma-separated list of filename=N")

// Set will sets module value
// Syntax: -vmodule=recordio=2,file=1,gfs*=3
func (m *moduleSpec) Set(value string) error {
	filter, err := parseModuleSpec(value)
	if err != nil {
		return err
	}
	logging.mu.Lock()
	defer logging.mu.Unlock()
	logging.setVState(logging.verbosity, filter, true)
	return nil
}

func parseModuleSpec(value string) ([]modulePat, error) {
	var filter []modulePat
	for _, pat := range strings.Split(value, ",") {
		if len(pat) == 0 {
			// Empty strings such as from a trailing comma can be ignored.
			continue
		}
		patLev := strings.Split(pat, "=")
		if len(patLev) != 2 || len(patLev[0]) == 0 || len(patLev[1]) == 0 {
			return nil, errVmoduleSyntax
		}
		pattern := patLev[0]
		v, err := strconv.ParseInt(patLev[1], 10, 32)
		if err != nil {
			return nil, errors.New("syntax error: expect comma-separated list of filename=N")
		}
		if v < 0 {
			return nil, errors.New("negative value for vmodule level")
		}
		if v == 0 {
			continue // Ignore. It's harmless but no point in paying the overhead.
		}
		// TODO: check syntax of filter?
		filter = append(filter, modulePat{pattern, isLiteral(pattern), Level(v)})
	}
	return filter, nil
}

// isLiteral reports whether the pattern is a literal string, that is, has no metacharacters
// that require filepath.Match to be called to match the pattern.
func isLiteral(pattern string) bool {
	return !strings.ContainsAny(pattern, `\*?[]`)
}

// traceLocation represents the setting of the -log_backtrace_at flag.
type traceLocation struct {
	file string
	line int
}

// isSet reports whether the trace location has been specified.
// logging.mu is held.
func (t *traceLocation) isSet() bool {
	return t.line > 0
}

// match reports whether the specified file and line matches the trace location.
// The argument file name is the full path, not the basename specified in the flag.
// logging.mu is held.
func (t *traceLocation) match(file string, line int) bool {
	if t.line != line {
		return false
	}
	if i := strings.LastIndex(file, "/"); i >= 0 {
		file = file[i+1:]
	}
	return t.file == file
}

func (t *traceLocation) String() string {
	// Lock because the type is not atomic. TODO: clean this up.
	logging.mu.Lock()
	defer logging.mu.Unlock()
	return fmt.Sprintf("%s:%d", t.file, t.line)
}

// Get is part of the (Go 1.2) flag.Getter interface. It always returns nil for this flag type since the
// struct is not exported
func (t *traceLocation) Get() interface{} {
	return nil
}

var errTraceSyntax = errors.New("syntax error: expect file.go:234")

// Set will sets backtrace value
// Syntax: -log_backtrace_at=gopherflakes.go:234
// Note that unlike vmodule the file extension is included here.
func (t *traceLocation) Set(value string) error {
	if value == "" {
		// Unset.
		logging.mu.Lock()
		defer logging.mu.Unlock()
		t.line = 0
		t.file = ""
		return nil
	}
	fields := strings.Split(value, ":")
	if len(fields) != 2 {
		return errTraceSyntax
	}
	file, line := fields[0], fields[1]
	if !strings.Contains(file, ".") {
		return errTraceSyntax
	}
	v, err := strconv.Atoi(line)
	if err != nil {
		return errTraceSyntax
	}
	if v <= 0 {
		return errors.New("negative or zero value for level")
	}
	logging.mu.Lock()
	defer logging.mu.Unlock()
	t.line = v
	t.file = file
	return nil
}

// flushSyncWriter is the interface satisfied by logging destinations.
type flushSyncWriter interface {
	Flush() error
	Sync() error
	io.Writer
}

// init sets up the defaults.
func init() {
	logging.stderrThreshold = severityValue{
		Severity: severity.ErrorLog, // Default stderrThreshold is ERROR.
	}
	logging.setVState(0, nil, false)
	logging.logDir = ""
	logging.logFile = ""
	logging.logFileMaxSizeMB = 1800
	logging.toStderr = true
	logging.alsoToStderr = false
	logging.skipHeaders = false
	logging.addDirHeader = false
	logging.skipLogHeaders = false
	logging.oneOutput = false
	logging.flushD = newFlushDaemon(logging.lockAndFlushAll, nil)
}

// InitFlags is for explicitly initializing the flags.
func InitFlags(flagset *flag.FlagSet) {
	if flagset == nil {
		flagset = flag.CommandLine
	}

	flagset.StringVar(&logging.logDir, "log_dir", logging.logDir, "If non-empty, write log files in this directory (no effect when -logtostderr=true)")
	flagset.StringVar(&logging.logFile, "log_file", logging.logFile, "If non-empty, use this log file (no effect when -logtostderr=true)")
	flagset.Uint64Var(&logging.logFileMaxSizeMB, "log_file_max_size", logging.logFileMaxSizeMB,
		"Defines the maximum size a log file can grow to (no effect when -logtostderr=true). Unit is megabytes. "+
			"If the value is 0, the maximum file size is unlimited.")
	flagset.BoolVar(&logging.toStderr, "logtostderr", logging.toStderr, "log to standard error instead of files")
	flagset.BoolVar(&logging.alsoToStderr, "alsologtostderr", logging.alsoToStderr, "log to standard error as well as files (no effect when -logtostderr=true)")
	flagset.Var(&logging.verbosity, "v", "number for the log level verbosity")
	flagset.BoolVar(&logging.addDirHeader, "add_dir_header", logging.addDirHeader, "If true, adds the file directory to the header of the log messages")
	flagset.BoolVar(&logging.skipHeaders, "skip_headers", logging.skipHeaders, "If true, avoid header prefixes in the log messages")
	flagset.BoolVar(&logging.oneOutput, "one_output", logging.oneOutput, "If true, only write logs to their native severity level (vs also writing to each lower severity level; no effect when -logtostderr=true)")
	flagset.BoolVar(&logging.skipLogHeaders, "skip_log_headers", logging.skipLogHeaders, "If true, avoid headers when opening log files (no effect when -logtostderr=true)")
	flagset.Var(&logging.stderrThreshold, "stderrthreshold", "logs at or above this threshold go to stderr when writing to files and stderr (no effect when -logtostderr=true or -alsologtostderr=false)")
	flagset.Var(&logging.vmodule, "vmodule", "comma-separated list of pattern=N settings for file-filtered logging")
	flagset.Var(&logging.traceLocation, "log_backtrace_at", "when logging hits line file:N, emit a stack trace")
}

// Flush flushes all pending log I/O.
func Flush() {
	logging.lockAndFlushAll()
}

// settings collects global settings.
type settings struct {
	// contextualLoggingEnabled controls whether contextual logging is
	// active. Disabling it may have some small performance benefit.
	contextualLoggingEnabled bool

	// logger is the global Logger chosen by users of klog, nil if
	// none is available.
	logger *Logger

	// loggerOptions contains the options that were supplied for
	// globalLogger.
	loggerOptions loggerOptions

	// Boolean flags. Not handled atomically because the flag.Value interface
	// does not let us avoid the =true, and that shorthand is necessary for
	// compatibility. TODO: does this matter enough to fix? Seems unlikely.
	toStderr     bool // The -logtostderr flag.
	alsoToStderr bool // The -alsologtostderr flag.

	// Level flag. Handled atomically.
	stderrThreshold severityValue // The -stderrthreshold flag.

<<<<<<< HEAD
	// bufferCache maintains the free list. It uses its own mutex
	// so buffers can be grabbed and printed to without holding the main lock,
	// for better parallelization.
	bufferCache buffer.Buffers
=======
	// Access to all of the following fields must be protected via a mutex.
>>>>>>> e8d3e9b1

	// file holds writer for each of the log types.
	file [severity.NumSeverity]flushSyncWriter
<<<<<<< HEAD
	// flushD holds a flushDaemon that frequently flushes log file buffers.
	flushD *flushDaemon
	// flushInterval is the interval for periodic flushing. If zero,
	// the global default will be used.
	flushInterval time.Duration
	// pcs is used in V to avoid an allocation when computing the caller's PC.
	pcs [1]uintptr
	// vmap is a cache of the V Level for each V() call site, identified by PC.
	// It is wiped whenever the vmodule flag changes state.
	vmap map[uintptr]Level
=======
	// flushInterval is the interval for periodic flushing. If zero,
	// the global default will be used.
	flushInterval time.Duration

>>>>>>> e8d3e9b1
	// filterLength stores the length of the vmodule filter chain. If greater
	// than zero, it means vmodule is enabled. It may be read safely
	// using sync.LoadInt32, but is only modified under mu.
	filterLength int32
	// traceLocation is the state of the -log_backtrace_at flag.
	traceLocation traceLocation
	// These flags are modified only under lock, although verbosity may be fetched
	// safely using atomic.LoadInt32.
	vmodule   moduleSpec // The state of the -vmodule flag.
	verbosity Level      // V logging level, the value of the -v flag/

	// If non-empty, overrides the choice of directory in which to write logs.
	// See createLogDirs for the full list of possible destinations.
	logDir string

	// If non-empty, specifies the path of the file to write logs. mutually exclusive
	// with the log_dir option.
	logFile string

	// When logFile is specified, this limiter makes sure the logFile won't exceeds a certain size. When exceeds, the
	// logFile will be cleaned up. If this value is 0, no size limitation will be applied to logFile.
	logFileMaxSizeMB uint64

	// If true, do not add the prefix headers, useful when used with SetOutput
	skipHeaders bool

	// If true, do not add the headers to log files
	skipLogHeaders bool

	// If true, add the file directory to the header
	addDirHeader bool

	// If true, messages will not be propagated to lower severity log levels
	oneOutput bool

	// If set, all output will be filtered through the filter.
	filter LogFilter
}

<<<<<<< HEAD
var logging loggingT
=======
// deepCopy creates a copy that doesn't share anything with the original
// instance.
func (s settings) deepCopy() settings {
	// vmodule is a slice and would be shared, so we have copy it.
	filter := make([]modulePat, len(s.vmodule.filter))
	for i := range s.vmodule.filter {
		filter[i] = s.vmodule.filter[i]
	}
	s.vmodule.filter = filter

	return s
}

// loggingT collects all the global state of the logging setup.
type loggingT struct {
	settings

	// bufferCache maintains the free list. It uses its own mutex
	// so buffers can be grabbed and printed to without holding the main lock,
	// for better parallelization.
	bufferCache buffer.Buffers

	// flushD holds a flushDaemon that frequently flushes log file buffers.
	// Uses its own mutex.
	flushD *flushDaemon

	// mu protects the remaining elements of this structure and the fields
	// in settingsT which need a mutex lock.
	mu sync.Mutex

	// pcs is used in V to avoid an allocation when computing the caller's PC.
	pcs [1]uintptr
	// vmap is a cache of the V Level for each V() call site, identified by PC.
	// It is wiped whenever the vmodule flag changes state.
	vmap map[uintptr]Level
}

var logging = loggingT{
	settings: settings{
		contextualLoggingEnabled: true,
	},
}
>>>>>>> e8d3e9b1

// setVState sets a consistent state for V logging.
// l.mu is held.
func (l *loggingT) setVState(verbosity Level, filter []modulePat, setFilter bool) {
	// Turn verbosity off so V will not fire while we are in transition.
	l.verbosity.set(0)
	// Ditto for filter length.
	atomic.StoreInt32(&l.filterLength, 0)

	// Set the new filters and wipe the pc->Level map if the filter has changed.
	if setFilter {
		l.vmodule.filter = filter
		l.vmap = make(map[uintptr]Level)
	}

	// Things are consistent now, so enable filtering and verbosity.
	// They are enabled in order opposite to that in V.
	atomic.StoreInt32(&l.filterLength, int32(len(filter)))
	l.verbosity.set(verbosity)
}

var timeNow = time.Now // Stubbed out for testing.
<<<<<<< HEAD
=======

// CaptureState gathers information about all current klog settings.
// The result can be used to restore those settings.
func CaptureState() State {
	logging.mu.Lock()
	defer logging.mu.Unlock()
	return &state{
		settings:      logging.settings.deepCopy(),
		flushDRunning: logging.flushD.isRunning(),
		maxSize:       MaxSize,
	}
}

// State stores a snapshot of klog settings. It gets created with CaptureState
// and can be used to restore the entire state. Modifying individual settings
// is supported via the command line flags.
type State interface {
	// Restore restore the entire state. It may get called more than once.
	Restore()
}

type state struct {
	settings

	flushDRunning bool
	maxSize       uint64
}

func (s *state) Restore() {
	// This needs to be done before mutex locking.
	if s.flushDRunning && !logging.flushD.isRunning() {
		// This is not quite accurate: StartFlushDaemon might
		// have been called with some different interval.
		interval := s.flushInterval
		if interval == 0 {
			interval = flushInterval
		}
		logging.flushD.run(interval)
	} else if !s.flushDRunning && logging.flushD.isRunning() {
		logging.flushD.stop()
	}

	logging.mu.Lock()
	defer logging.mu.Unlock()

	logging.settings = s.settings
	logging.setVState(s.verbosity, s.vmodule.filter, true)
	MaxSize = s.maxSize
}
>>>>>>> e8d3e9b1

/*
header formats a log header as defined by the C++ implementation.
It returns a buffer containing the formatted header and the user's file and line number.
The depth specifies how many stack frames above lives the source line to be identified in the log message.

Log lines have this form:
	Lmmdd hh:mm:ss.uuuuuu threadid file:line] msg...
where the fields are defined as follows:
	L                A single character, representing the log level (eg 'I' for INFO)
	mm               The month (zero padded; ie May is '05')
	dd               The day (zero padded)
	hh:mm:ss.uuuuuu  Time in hours, minutes and fractional seconds
	threadid         The space-padded thread ID as returned by GetTID()
	file             The file name
	line             The line number
	msg              The user-supplied message
*/
func (l *loggingT) header(s severity.Severity, depth int) (*buffer.Buffer, string, int) {
	_, file, line, ok := runtime.Caller(3 + depth)
	if !ok {
		file = "???"
		line = 1
	} else {
		if slash := strings.LastIndex(file, "/"); slash >= 0 {
			path := file
			file = path[slash+1:]
			if l.addDirHeader {
				if dirsep := strings.LastIndex(path[:slash], "/"); dirsep >= 0 {
					file = path[dirsep+1:]
				}
			}
		}
	}
	return l.formatHeader(s, file, line), file, line
}

// formatHeader formats a log header using the provided file name and line number.
func (l *loggingT) formatHeader(s severity.Severity, file string, line int) *buffer.Buffer {
	buf := l.bufferCache.GetBuffer()
	if l.skipHeaders {
		return buf
	}
	now := timeNow()
	buf.FormatHeader(s, file, line, now)
	return buf
}

func (l *loggingT) println(s severity.Severity, logger *logr.Logger, filter LogFilter, args ...interface{}) {
	l.printlnDepth(s, logger, filter, 1, args...)
}

func (l *loggingT) printlnDepth(s severity.Severity, logger *logr.Logger, filter LogFilter, depth int, args ...interface{}) {
	buf, file, line := l.header(s, depth)
	// if logger is set, we clear the generated header as we rely on the backing
	// logger implementation to print headers
	if logger != nil {
		l.bufferCache.PutBuffer(buf)
		buf = l.bufferCache.GetBuffer()
	}
	if filter != nil {
		args = filter.Filter(args)
	}
	fmt.Fprintln(buf, args...)
	l.output(s, logger, buf, depth, file, line, false)
}

func (l *loggingT) print(s severity.Severity, logger *logr.Logger, filter LogFilter, args ...interface{}) {
	l.printDepth(s, logger, filter, 1, args...)
}

func (l *loggingT) printDepth(s severity.Severity, logger *logr.Logger, filter LogFilter, depth int, args ...interface{}) {
	buf, file, line := l.header(s, depth)
	// if logr is set, we clear the generated header as we rely on the backing
	// logr implementation to print headers
	if logger != nil {
		l.bufferCache.PutBuffer(buf)
		buf = l.bufferCache.GetBuffer()
	}
	if filter != nil {
		args = filter.Filter(args)
	}
	fmt.Fprint(buf, args...)
	if buf.Len() == 0 || buf.Bytes()[buf.Len()-1] != '\n' {
		buf.WriteByte('\n')
	}
	l.output(s, logger, buf, depth, file, line, false)
}

func (l *loggingT) printf(s severity.Severity, logger *logr.Logger, filter LogFilter, format string, args ...interface{}) {
	l.printfDepth(s, logger, filter, 1, format, args...)
}

func (l *loggingT) printfDepth(s severity.Severity, logger *logr.Logger, filter LogFilter, depth int, format string, args ...interface{}) {
	buf, file, line := l.header(s, depth)
	// if logr is set, we clear the generated header as we rely on the backing
	// logr implementation to print headers
	if logger != nil {
		l.bufferCache.PutBuffer(buf)
		buf = l.bufferCache.GetBuffer()
	}
	if filter != nil {
		format, args = filter.FilterF(format, args)
	}
	fmt.Fprintf(buf, format, args...)
	if buf.Bytes()[buf.Len()-1] != '\n' {
		buf.WriteByte('\n')
	}
	l.output(s, logger, buf, depth, file, line, false)
}

// printWithFileLine behaves like print but uses the provided file and line number.  If
// alsoLogToStderr is true, the log message always appears on standard error; it
// will also appear in the log file unless --logtostderr is set.
func (l *loggingT) printWithFileLine(s severity.Severity, logger *logr.Logger, filter LogFilter, file string, line int, alsoToStderr bool, args ...interface{}) {
	buf := l.formatHeader(s, file, line)
	// if logr is set, we clear the generated header as we rely on the backing
	// logr implementation to print headers
	if logger != nil {
		l.bufferCache.PutBuffer(buf)
		buf = l.bufferCache.GetBuffer()
	}
	if filter != nil {
		args = filter.Filter(args)
	}
	fmt.Fprint(buf, args...)
	if buf.Bytes()[buf.Len()-1] != '\n' {
		buf.WriteByte('\n')
	}
	l.output(s, logger, buf, 2 /* depth */, file, line, alsoToStderr)
}

// if loggr is specified, will call loggr.Error, otherwise output with logging module.
func (l *loggingT) errorS(err error, logger *logr.Logger, filter LogFilter, depth int, msg string, keysAndValues ...interface{}) {
	if filter != nil {
		msg, keysAndValues = filter.FilterS(msg, keysAndValues)
	}
	if logger != nil {
		logger.WithCallDepth(depth+2).Error(err, msg, keysAndValues...)
		return
	}
	l.printS(err, severity.ErrorLog, depth+1, msg, keysAndValues...)
}

// if loggr is specified, will call loggr.Info, otherwise output with logging module.
func (l *loggingT) infoS(logger *logr.Logger, filter LogFilter, depth int, msg string, keysAndValues ...interface{}) {
	if filter != nil {
		msg, keysAndValues = filter.FilterS(msg, keysAndValues)
	}
	if logger != nil {
		logger.WithCallDepth(depth+2).Info(msg, keysAndValues...)
		return
	}
	l.printS(nil, severity.InfoLog, depth+1, msg, keysAndValues...)
}

// printS is called from infoS and errorS if loggr is not specified.
// set log severity by s
func (l *loggingT) printS(err error, s severity.Severity, depth int, msg string, keysAndValues ...interface{}) {
	// Only create a new buffer if we don't have one cached.
	b := l.bufferCache.GetBuffer()
	// The message is always quoted, even if it contains line breaks.
	// If developers want multi-line output, they should use a small, fixed
	// message and put the multi-line output into a value.
	b.WriteString(strconv.Quote(msg))
	if err != nil {
		serialize.KVListFormat(&b.Buffer, "err", err)
	}
	serialize.KVListFormat(&b.Buffer, keysAndValues...)
<<<<<<< HEAD
	l.printDepth(s, globalLogger, nil, depth+1, &b.Buffer)
=======
	l.printDepth(s, logging.logger, nil, depth+1, &b.Buffer)
>>>>>>> e8d3e9b1
	// Make the buffer available for reuse.
	l.bufferCache.PutBuffer(b)
}

// redirectBuffer is used to set an alternate destination for the logs
type redirectBuffer struct {
	w io.Writer
}

func (rb *redirectBuffer) Sync() error {
	return nil
}

func (rb *redirectBuffer) Flush() error {
	return nil
}

func (rb *redirectBuffer) Write(bytes []byte) (n int, err error) {
	return rb.w.Write(bytes)
}

// SetOutput sets the output destination for all severities
func SetOutput(w io.Writer) {
	logging.mu.Lock()
	defer logging.mu.Unlock()
	for s := severity.FatalLog; s >= severity.InfoLog; s-- {
		rb := &redirectBuffer{
			w: w,
		}
		logging.file[s] = rb
	}
}

// SetOutputBySeverity sets the output destination for specific severity
func SetOutputBySeverity(name string, w io.Writer) {
	logging.mu.Lock()
	defer logging.mu.Unlock()
	sev, ok := severity.ByName(name)
	if !ok {
		panic(fmt.Sprintf("SetOutputBySeverity(%q): unrecognized severity name", name))
	}
	rb := &redirectBuffer{
		w: w,
	}
	logging.file[sev] = rb
}

// LogToStderr sets whether to log exclusively to stderr, bypassing outputs
func LogToStderr(stderr bool) {
	logging.mu.Lock()
	defer logging.mu.Unlock()

	logging.toStderr = stderr
}

// output writes the data to the log files and releases the buffer.
func (l *loggingT) output(s severity.Severity, log *logr.Logger, buf *buffer.Buffer, depth int, file string, line int, alsoToStderr bool) {
	var isLocked = true
	l.mu.Lock()
	defer func() {
		if isLocked {
			// Unlock before returning in case that it wasn't done already.
			l.mu.Unlock()
		}
	}()

	if l.traceLocation.isSet() {
		if l.traceLocation.match(file, line) {
			buf.Write(dbg.Stacks(false))
		}
	}
	data := buf.Bytes()
	if log != nil {
		// TODO: set 'severity' and caller information as structured log info
		// keysAndValues := []interface{}{"severity", severityName[s], "file", file, "line", line}
		if s == severity.ErrorLog {
<<<<<<< HEAD
			globalLogger.WithCallDepth(depth+3).Error(nil, string(data))
=======
			logging.logger.WithCallDepth(depth+3).Error(nil, string(data))
>>>>>>> e8d3e9b1
		} else {
			log.WithCallDepth(depth + 3).Info(string(data))
		}
	} else if l.toStderr {
		os.Stderr.Write(data)
	} else {
		if alsoToStderr || l.alsoToStderr || s >= l.stderrThreshold.get() {
			os.Stderr.Write(data)
		}

		if logging.logFile != "" {
			// Since we are using a single log file, all of the items in l.file array
			// will point to the same file, so just use one of them to write data.
			if l.file[severity.InfoLog] == nil {
				if err := l.createFiles(severity.InfoLog); err != nil {
					os.Stderr.Write(data) // Make sure the message appears somewhere.
					l.exit(err)
				}
			}
			l.file[severity.InfoLog].Write(data)
		} else {
			if l.file[s] == nil {
				if err := l.createFiles(s); err != nil {
					os.Stderr.Write(data) // Make sure the message appears somewhere.
					l.exit(err)
				}
			}

			if l.oneOutput {
				l.file[s].Write(data)
			} else {
				switch s {
				case severity.FatalLog:
					l.file[severity.FatalLog].Write(data)
					fallthrough
				case severity.ErrorLog:
					l.file[severity.ErrorLog].Write(data)
					fallthrough
				case severity.WarningLog:
					l.file[severity.WarningLog].Write(data)
					fallthrough
				case severity.InfoLog:
					l.file[severity.InfoLog].Write(data)
				}
			}
		}
	}
	if s == severity.FatalLog {
		// If we got here via Exit rather than Fatal, print no stacks.
		if atomic.LoadUint32(&fatalNoStacks) > 0 {
			l.mu.Unlock()
			isLocked = false
			timeoutFlush(ExitFlushTimeout)
			OsExit(1)
		}
		// Dump all goroutine stacks before exiting.
		// First, make sure we see the trace for the current goroutine on standard error.
		// If -logtostderr has been specified, the loop below will do that anyway
		// as the first stack in the full dump.
		if !l.toStderr {
			os.Stderr.Write(dbg.Stacks(false))
		}

		// Write the stack trace for all goroutines to the files.
		trace := dbg.Stacks(true)
		logExitFunc = func(error) {} // If we get a write error, we'll still exit below.
		for log := severity.FatalLog; log >= severity.InfoLog; log-- {
			if f := l.file[log]; f != nil { // Can be nil if -logtostderr is set.
				f.Write(trace)
			}
		}
		l.mu.Unlock()
		isLocked = false
		timeoutFlush(ExitFlushTimeout)
		OsExit(255) // C++ uses -1, which is silly because it's anded with 255 anyway.
	}
	l.bufferCache.PutBuffer(buf)

	if stats := severityStats[s]; stats != nil {
		atomic.AddInt64(&stats.lines, 1)
		atomic.AddInt64(&stats.bytes, int64(len(data)))
	}
}

<<<<<<< HEAD
// stacks is a wrapper for runtime.Stack that attempts to recover the data for all goroutines.
func stacks(all bool) []byte {
	// We don't know how big the traces are, so grow a few times if they don't fit. Start large, though.
	n := 10000
	if all {
		n = 100000
	}
	var trace []byte
	for i := 0; i < 5; i++ {
		trace = make([]byte, n)
		nbytes := runtime.Stack(trace, all)
		if nbytes < len(trace) {
			return trace[:nbytes]
		}
		n *= 2
	}
	return trace
}

=======
>>>>>>> e8d3e9b1
// logExitFunc provides a simple mechanism to override the default behavior
// of exiting on error. Used in testing and to guarantee we reach a required exit
// for fatal logs. Instead, exit could be a function rather than a method but that
// would make its use clumsier.
var logExitFunc func(error)

// exit is called if there is trouble creating or writing log files.
// It flushes the logs and exits the program; there's no point in hanging around.
// l.mu is held.
func (l *loggingT) exit(err error) {
	fmt.Fprintf(os.Stderr, "log: exiting because of error: %s\n", err)
	// If logExitFunc is set, we do that instead of exiting.
	if logExitFunc != nil {
		logExitFunc(err)
		return
	}
	l.flushAll()
	OsExit(2)
}

// syncBuffer joins a bufio.Writer to its underlying file, providing access to the
// file's Sync method and providing a wrapper for the Write method that provides log
// file rotation. There are conflicting methods, so the file cannot be embedded.
// l.mu is held for all its methods.
type syncBuffer struct {
	logger *loggingT
	*bufio.Writer
	file     *os.File
	sev      severity.Severity
	nbytes   uint64 // The number of bytes written to this file
	maxbytes uint64 // The max number of bytes this syncBuffer.file can hold before cleaning up.
}

func (sb *syncBuffer) Sync() error {
	return sb.file.Sync()
}

// CalculateMaxSize returns the real max size in bytes after considering the default max size and the flag options.
func CalculateMaxSize() uint64 {
	if logging.logFile != "" {
		if logging.logFileMaxSizeMB == 0 {
			// If logFileMaxSizeMB is zero, we don't have limitations on the log size.
			return math.MaxUint64
		}
		// Flag logFileMaxSizeMB is in MB for user convenience.
		return logging.logFileMaxSizeMB * 1024 * 1024
	}
	// If "log_file" flag is not specified, the target file (sb.file) will be cleaned up when reaches a fixed size.
	return MaxSize
}

func (sb *syncBuffer) Write(p []byte) (n int, err error) {
	if sb.nbytes+uint64(len(p)) >= sb.maxbytes {
		if err := sb.rotateFile(time.Now(), false); err != nil {
			sb.logger.exit(err)
		}
	}
	n, err = sb.Writer.Write(p)
	sb.nbytes += uint64(n)
	if err != nil {
		sb.logger.exit(err)
	}
	return
}

// rotateFile closes the syncBuffer's file and starts a new one.
// The startup argument indicates whether this is the initial startup of klog.
// If startup is true, existing files are opened for appending instead of truncated.
func (sb *syncBuffer) rotateFile(now time.Time, startup bool) error {
	if sb.file != nil {
		sb.Flush()
		sb.file.Close()
	}
	var err error
	sb.file, _, err = create(severity.Name[sb.sev], now, startup)
	if err != nil {
		return err
	}
	if startup {
		fileInfo, err := sb.file.Stat()
		if err != nil {
			return fmt.Errorf("file stat could not get fileinfo: %v", err)
		}
		// init file size
		sb.nbytes = uint64(fileInfo.Size())
	} else {
		sb.nbytes = 0
	}
	sb.Writer = bufio.NewWriterSize(sb.file, bufferSize)

	if sb.logger.skipLogHeaders {
		return nil
	}

	// Write header.
	var buf bytes.Buffer
	fmt.Fprintf(&buf, "Log file created at: %s\n", now.Format("2006/01/02 15:04:05"))
	fmt.Fprintf(&buf, "Running on machine: %s\n", host)
	fmt.Fprintf(&buf, "Binary: Built with %s %s for %s/%s\n", runtime.Compiler, runtime.Version(), runtime.GOOS, runtime.GOARCH)
	fmt.Fprintf(&buf, "Log line format: [IWEF]mmdd hh:mm:ss.uuuuuu threadid file:line] msg\n")
	n, err := sb.file.Write(buf.Bytes())
	sb.nbytes += uint64(n)
	return err
}

// bufferSize sizes the buffer associated with each log file. It's large
// so that log records can accumulate without the logging thread blocking
// on disk I/O. The flushDaemon will block instead.
const bufferSize = 256 * 1024

// createFiles creates all the log files for severity from sev down to infoLog.
// l.mu is held.
func (l *loggingT) createFiles(sev severity.Severity) error {
	interval := l.flushInterval
	if interval == 0 {
		interval = flushInterval
	}
	l.flushD.run(interval)
	now := time.Now()
	// Files are created in decreasing severity order, so as soon as we find one
	// has already been created, we can stop.
	for s := sev; s >= severity.InfoLog && l.file[s] == nil; s-- {
		sb := &syncBuffer{
			logger:   l,
			sev:      s,
			maxbytes: CalculateMaxSize(),
		}
		if err := sb.rotateFile(now, true); err != nil {
			return err
		}
		l.file[s] = sb
	}
	return nil
}

const flushInterval = 5 * time.Second

// flushDaemon periodically flushes the log file buffers.
type flushDaemon struct {
	mu       sync.Mutex
	clock    clock.WithTicker
	flush    func()
	stopC    chan struct{}
	stopDone chan struct{}
}

// newFlushDaemon returns a new flushDaemon. If the passed clock is nil, a
// clock.RealClock is used.
func newFlushDaemon(flush func(), tickClock clock.WithTicker) *flushDaemon {
	if tickClock == nil {
		tickClock = clock.RealClock{}
	}
	return &flushDaemon{
		flush: flush,
		clock: tickClock,
	}
}

// run starts a goroutine that periodically calls the daemons flush function.
// Calling run on an already running daemon will have no effect.
func (f *flushDaemon) run(interval time.Duration) {
	f.mu.Lock()
	defer f.mu.Unlock()

	if f.stopC != nil { // daemon already running
		return
	}

	f.stopC = make(chan struct{}, 1)
	f.stopDone = make(chan struct{}, 1)

	ticker := f.clock.NewTicker(interval)
	go func() {
		defer ticker.Stop()
		defer func() { f.stopDone <- struct{}{} }()
		for {
			select {
			case <-ticker.C():
				f.flush()
			case <-f.stopC:
				f.flush()
				return
			}
		}
	}()
}

// stop stops the running flushDaemon and waits until the daemon has shut down.
// Calling stop on a daemon that isn't running will have no effect.
func (f *flushDaemon) stop() {
	f.mu.Lock()
	defer f.mu.Unlock()

	if f.stopC == nil { // daemon not running
		return
	}

	f.stopC <- struct{}{}
	<-f.stopDone

	f.stopC = nil
	f.stopDone = nil
}

// isRunning returns true if the flush daemon is running.
func (f *flushDaemon) isRunning() bool {
	f.mu.Lock()
	defer f.mu.Unlock()
	return f.stopC != nil
}

<<<<<<< HEAD
// StopFlushDaemon stops the flush daemon, if running.
// This prevents klog from leaking goroutines on shutdown. After stopping
// the daemon, you can still manually flush buffers by calling Flush().
=======
// StopFlushDaemon stops the flush daemon, if running, and flushes once.
// This prevents klog from leaking goroutines on shutdown. After stopping
// the daemon, you can still manually flush buffers again by calling Flush().
>>>>>>> e8d3e9b1
func StopFlushDaemon() {
	logging.flushD.stop()
}

// StartFlushDaemon ensures that the flush daemon runs with the given delay
// between flush calls. If it is already running, it gets restarted.
func StartFlushDaemon(interval time.Duration) {
	StopFlushDaemon()
	logging.flushD.run(interval)
}

// lockAndFlushAll is like flushAll but locks l.mu first.
func (l *loggingT) lockAndFlushAll() {
	l.mu.Lock()
	l.flushAll()
	l.mu.Unlock()
}

// flushAll flushes all the logs and attempts to "sync" their data to disk.
// l.mu is held.
func (l *loggingT) flushAll() {
	// Flush from fatal down, in case there's trouble flushing.
	for s := severity.FatalLog; s >= severity.InfoLog; s-- {
		file := l.file[s]
		if file != nil {
			file.Flush() // ignore error
			file.Sync()  // ignore error
		}
	}
<<<<<<< HEAD
	if globalLoggerOptions.flush != nil {
		globalLoggerOptions.flush()
=======
	if logging.loggerOptions.flush != nil {
		logging.loggerOptions.flush()
>>>>>>> e8d3e9b1
	}
}

// CopyStandardLogTo arranges for messages written to the Go "log" package's
// default logs to also appear in the Google logs for the named and lower
// severities.  Subsequent changes to the standard log's default output location
// or format may break this behavior.
//
// Valid names are "INFO", "WARNING", "ERROR", and "FATAL".  If the name is not
// recognized, CopyStandardLogTo panics.
func CopyStandardLogTo(name string) {
	sev, ok := severity.ByName(name)
	if !ok {
		panic(fmt.Sprintf("log.CopyStandardLogTo(%q): unrecognized severity name", name))
	}
	// Set a log format that captures the user's file and line:
	//   d.go:23: message
	stdLog.SetFlags(stdLog.Lshortfile)
	stdLog.SetOutput(logBridge(sev))
}

// logBridge provides the Write method that enables CopyStandardLogTo to connect
// Go's standard logs to the logs provided by this package.
type logBridge severity.Severity

// Write parses the standard logging line and passes its components to the
// logger for severity(lb).
func (lb logBridge) Write(b []byte) (n int, err error) {
	var (
		file = "???"
		line = 1
		text string
	)
	// Split "d.go:23: message" into "d.go", "23", and "message".
	if parts := bytes.SplitN(b, []byte{':'}, 3); len(parts) != 3 || len(parts[0]) < 1 || len(parts[2]) < 1 {
		text = fmt.Sprintf("bad log format: %s", b)
	} else {
		file = string(parts[0])
		text = string(parts[2][1:]) // skip leading space
		line, err = strconv.Atoi(string(parts[1]))
		if err != nil {
			text = fmt.Sprintf("bad line number: %s", b)
			line = 1
		}
	}
	// printWithFileLine with alsoToStderr=true, so standard log messages
	// always appear on standard error.
<<<<<<< HEAD
	logging.printWithFileLine(severity.Severity(lb), globalLogger, logging.filter, file, line, true, text)
=======
	logging.printWithFileLine(severity.Severity(lb), logging.logger, logging.filter, file, line, true, text)
>>>>>>> e8d3e9b1
	return len(b), nil
}

// setV computes and remembers the V level for a given PC
// when vmodule is enabled.
// File pattern matching takes the basename of the file, stripped
// of its .go suffix, and uses filepath.Match, which is a little more
// general than the *? matching used in C++.
// l.mu is held.
func (l *loggingT) setV(pc uintptr) Level {
	fn := runtime.FuncForPC(pc)
	file, _ := fn.FileLine(pc)
	// The file is something like /a/b/c/d.go. We want just the d.
	if strings.HasSuffix(file, ".go") {
		file = file[:len(file)-3]
	}
	if slash := strings.LastIndex(file, "/"); slash >= 0 {
		file = file[slash+1:]
	}
	for _, filter := range l.vmodule.filter {
		if filter.match(file) {
			l.vmap[pc] = filter.level
			return filter.level
		}
	}
	l.vmap[pc] = 0
	return 0
}

// Verbose is a boolean type that implements Infof (like Printf) etc.
// See the documentation of V for more information.
type Verbose struct {
	enabled bool
	logr    *logr.Logger
}

func newVerbose(level Level, b bool) Verbose {
<<<<<<< HEAD
	if globalLogger == nil {
		return Verbose{b, nil}
	}
	v := globalLogger.V(int(level))
=======
	if logging.logger == nil {
		return Verbose{b, nil}
	}
	v := logging.logger.V(int(level))
>>>>>>> e8d3e9b1
	return Verbose{b, &v}
}

// V reports whether verbosity at the call site is at least the requested level.
// The returned value is a struct of type Verbose, which implements Info, Infoln
// and Infof. These methods will write to the Info log if called.
// Thus, one may write either
//	if klog.V(2).Enabled() { klog.Info("log this") }
// or
//	klog.V(2).Info("log this")
// The second form is shorter but the first is cheaper if logging is off because it does
// not evaluate its arguments.
//
// Whether an individual call to V generates a log record depends on the setting of
// the -v and -vmodule flags; both are off by default. The V call will log if its level
// is less than or equal to the value of the -v flag, or alternatively if its level is
// less than or equal to the value of the -vmodule pattern matching the source file
// containing the call.
func V(level Level) Verbose {
	// This function tries hard to be cheap unless there's work to do.
	// The fast path is two atomic loads and compares.

	// Here is a cheap but safe test to see if V logging is enabled globally.
	if logging.verbosity.get() >= level {
		return newVerbose(level, true)
	}

	// It's off globally but vmodule may still be set.
	// Here is another cheap but safe test to see if vmodule is enabled.
	if atomic.LoadInt32(&logging.filterLength) > 0 {
		// Now we need a proper lock to use the logging structure. The pcs field
		// is shared so we must lock before accessing it. This is fairly expensive,
		// but if V logging is enabled we're slow anyway.
		logging.mu.Lock()
		defer logging.mu.Unlock()
		if runtime.Callers(2, logging.pcs[:]) == 0 {
			return newVerbose(level, false)
		}
		// runtime.Callers returns "return PCs", but we want
		// to look up the symbolic information for the call,
		// so subtract 1 from the PC. runtime.CallersFrames
		// would be cleaner, but allocates.
		pc := logging.pcs[0] - 1
		v, ok := logging.vmap[pc]
		if !ok {
			v = logging.setV(pc)
		}
		return newVerbose(level, v >= level)
	}
	return newVerbose(level, false)
}

// Enabled will return true if this log level is enabled, guarded by the value
// of v.
// See the documentation of V for usage.
func (v Verbose) Enabled() bool {
	return v.enabled
}

// Info is equivalent to the global Info function, guarded by the value of v.
// See the documentation of V for usage.
func (v Verbose) Info(args ...interface{}) {
	if v.enabled {
		logging.print(severity.InfoLog, v.logr, logging.filter, args...)
	}
}

// InfoDepth is equivalent to the global InfoDepth function, guarded by the value of v.
// See the documentation of V for usage.
func (v Verbose) InfoDepth(depth int, args ...interface{}) {
	if v.enabled {
		logging.printDepth(severity.InfoLog, v.logr, logging.filter, depth, args...)
	}
}

// Infoln is equivalent to the global Infoln function, guarded by the value of v.
// See the documentation of V for usage.
func (v Verbose) Infoln(args ...interface{}) {
	if v.enabled {
		logging.println(severity.InfoLog, v.logr, logging.filter, args...)
	}
}

// InfolnDepth is equivalent to the global InfolnDepth function, guarded by the value of v.
// See the documentation of V for usage.
func (v Verbose) InfolnDepth(depth int, args ...interface{}) {
	if v.enabled {
		logging.printlnDepth(severity.InfoLog, v.logr, logging.filter, depth, args...)
	}
}

// Infof is equivalent to the global Infof function, guarded by the value of v.
// See the documentation of V for usage.
func (v Verbose) Infof(format string, args ...interface{}) {
	if v.enabled {
		logging.printf(severity.InfoLog, v.logr, logging.filter, format, args...)
	}
}

// InfofDepth is equivalent to the global InfofDepth function, guarded by the value of v.
// See the documentation of V for usage.
func (v Verbose) InfofDepth(depth int, format string, args ...interface{}) {
	if v.enabled {
		logging.printfDepth(severity.InfoLog, v.logr, logging.filter, depth, format, args...)
	}
}

// InfoS is equivalent to the global InfoS function, guarded by the value of v.
// See the documentation of V for usage.
func (v Verbose) InfoS(msg string, keysAndValues ...interface{}) {
	if v.enabled {
		logging.infoS(v.logr, logging.filter, 0, msg, keysAndValues...)
	}
}

// InfoSDepth acts as InfoS but uses depth to determine which call frame to log.
// InfoSDepth(0, "msg") is the same as InfoS("msg").
func InfoSDepth(depth int, msg string, keysAndValues ...interface{}) {
<<<<<<< HEAD
	logging.infoS(globalLogger, logging.filter, depth, msg, keysAndValues...)
=======
	logging.infoS(logging.logger, logging.filter, depth, msg, keysAndValues...)
>>>>>>> e8d3e9b1
}

// InfoSDepth is equivalent to the global InfoSDepth function, guarded by the value of v.
// See the documentation of V for usage.
func (v Verbose) InfoSDepth(depth int, msg string, keysAndValues ...interface{}) {
	if v.enabled {
		logging.infoS(v.logr, logging.filter, depth, msg, keysAndValues...)
	}
}

// Deprecated: Use ErrorS instead.
func (v Verbose) Error(err error, msg string, args ...interface{}) {
	if v.enabled {
		logging.errorS(err, v.logr, logging.filter, 0, msg, args...)
	}
}

// ErrorS is equivalent to the global Error function, guarded by the value of v.
// See the documentation of V for usage.
func (v Verbose) ErrorS(err error, msg string, keysAndValues ...interface{}) {
	if v.enabled {
		logging.errorS(err, v.logr, logging.filter, 0, msg, keysAndValues...)
	}
}

// Info logs to the INFO log.
// Arguments are handled in the manner of fmt.Print; a newline is appended if missing.
func Info(args ...interface{}) {
<<<<<<< HEAD
	logging.print(severity.InfoLog, globalLogger, logging.filter, args...)
=======
	logging.print(severity.InfoLog, logging.logger, logging.filter, args...)
>>>>>>> e8d3e9b1
}

// InfoDepth acts as Info but uses depth to determine which call frame to log.
// InfoDepth(0, "msg") is the same as Info("msg").
func InfoDepth(depth int, args ...interface{}) {
<<<<<<< HEAD
	logging.printDepth(severity.InfoLog, globalLogger, logging.filter, depth, args...)
=======
	logging.printDepth(severity.InfoLog, logging.logger, logging.filter, depth, args...)
>>>>>>> e8d3e9b1
}

// Infoln logs to the INFO log.
// Arguments are handled in the manner of fmt.Println; a newline is always appended.
func Infoln(args ...interface{}) {
<<<<<<< HEAD
	logging.println(severity.InfoLog, globalLogger, logging.filter, args...)
=======
	logging.println(severity.InfoLog, logging.logger, logging.filter, args...)
>>>>>>> e8d3e9b1
}

// InfolnDepth acts as Infoln but uses depth to determine which call frame to log.
// InfolnDepth(0, "msg") is the same as Infoln("msg").
func InfolnDepth(depth int, args ...interface{}) {
<<<<<<< HEAD
	logging.printlnDepth(severity.InfoLog, globalLogger, logging.filter, depth, args...)
=======
	logging.printlnDepth(severity.InfoLog, logging.logger, logging.filter, depth, args...)
>>>>>>> e8d3e9b1
}

// Infof logs to the INFO log.
// Arguments are handled in the manner of fmt.Printf; a newline is appended if missing.
func Infof(format string, args ...interface{}) {
<<<<<<< HEAD
	logging.printf(severity.InfoLog, globalLogger, logging.filter, format, args...)
=======
	logging.printf(severity.InfoLog, logging.logger, logging.filter, format, args...)
>>>>>>> e8d3e9b1
}

// InfofDepth acts as Infof but uses depth to determine which call frame to log.
// InfofDepth(0, "msg", args...) is the same as Infof("msg", args...).
func InfofDepth(depth int, format string, args ...interface{}) {
<<<<<<< HEAD
	logging.printfDepth(severity.InfoLog, globalLogger, logging.filter, depth, format, args...)
=======
	logging.printfDepth(severity.InfoLog, logging.logger, logging.filter, depth, format, args...)
>>>>>>> e8d3e9b1
}

// InfoS structured logs to the INFO log.
// The msg argument used to add constant description to the log line.
// The key/value pairs would be join by "=" ; a newline is always appended.
//
// Basic examples:
// >> klog.InfoS("Pod status updated", "pod", "kubedns", "status", "ready")
// output:
// >> I1025 00:15:15.525108       1 controller_utils.go:116] "Pod status updated" pod="kubedns" status="ready"
func InfoS(msg string, keysAndValues ...interface{}) {
<<<<<<< HEAD
	logging.infoS(globalLogger, logging.filter, 0, msg, keysAndValues...)
=======
	logging.infoS(logging.logger, logging.filter, 0, msg, keysAndValues...)
>>>>>>> e8d3e9b1
}

// Warning logs to the WARNING and INFO logs.
// Arguments are handled in the manner of fmt.Print; a newline is appended if missing.
func Warning(args ...interface{}) {
<<<<<<< HEAD
	logging.print(severity.WarningLog, globalLogger, logging.filter, args...)
=======
	logging.print(severity.WarningLog, logging.logger, logging.filter, args...)
>>>>>>> e8d3e9b1
}

// WarningDepth acts as Warning but uses depth to determine which call frame to log.
// WarningDepth(0, "msg") is the same as Warning("msg").
func WarningDepth(depth int, args ...interface{}) {
<<<<<<< HEAD
	logging.printDepth(severity.WarningLog, globalLogger, logging.filter, depth, args...)
=======
	logging.printDepth(severity.WarningLog, logging.logger, logging.filter, depth, args...)
>>>>>>> e8d3e9b1
}

// Warningln logs to the WARNING and INFO logs.
// Arguments are handled in the manner of fmt.Println; a newline is always appended.
func Warningln(args ...interface{}) {
<<<<<<< HEAD
	logging.println(severity.WarningLog, globalLogger, logging.filter, args...)
=======
	logging.println(severity.WarningLog, logging.logger, logging.filter, args...)
>>>>>>> e8d3e9b1
}

// WarninglnDepth acts as Warningln but uses depth to determine which call frame to log.
// WarninglnDepth(0, "msg") is the same as Warningln("msg").
func WarninglnDepth(depth int, args ...interface{}) {
<<<<<<< HEAD
	logging.printlnDepth(severity.WarningLog, globalLogger, logging.filter, depth, args...)
=======
	logging.printlnDepth(severity.WarningLog, logging.logger, logging.filter, depth, args...)
>>>>>>> e8d3e9b1
}

// Warningf logs to the WARNING and INFO logs.
// Arguments are handled in the manner of fmt.Printf; a newline is appended if missing.
func Warningf(format string, args ...interface{}) {
<<<<<<< HEAD
	logging.printf(severity.WarningLog, globalLogger, logging.filter, format, args...)
=======
	logging.printf(severity.WarningLog, logging.logger, logging.filter, format, args...)
>>>>>>> e8d3e9b1
}

// WarningfDepth acts as Warningf but uses depth to determine which call frame to log.
// WarningfDepth(0, "msg", args...) is the same as Warningf("msg", args...).
func WarningfDepth(depth int, format string, args ...interface{}) {
<<<<<<< HEAD
	logging.printfDepth(severity.WarningLog, globalLogger, logging.filter, depth, format, args...)
=======
	logging.printfDepth(severity.WarningLog, logging.logger, logging.filter, depth, format, args...)
>>>>>>> e8d3e9b1
}

// Error logs to the ERROR, WARNING, and INFO logs.
// Arguments are handled in the manner of fmt.Print; a newline is appended if missing.
func Error(args ...interface{}) {
<<<<<<< HEAD
	logging.print(severity.ErrorLog, globalLogger, logging.filter, args...)
=======
	logging.print(severity.ErrorLog, logging.logger, logging.filter, args...)
>>>>>>> e8d3e9b1
}

// ErrorDepth acts as Error but uses depth to determine which call frame to log.
// ErrorDepth(0, "msg") is the same as Error("msg").
func ErrorDepth(depth int, args ...interface{}) {
<<<<<<< HEAD
	logging.printDepth(severity.ErrorLog, globalLogger, logging.filter, depth, args...)
=======
	logging.printDepth(severity.ErrorLog, logging.logger, logging.filter, depth, args...)
>>>>>>> e8d3e9b1
}

// Errorln logs to the ERROR, WARNING, and INFO logs.
// Arguments are handled in the manner of fmt.Println; a newline is always appended.
func Errorln(args ...interface{}) {
<<<<<<< HEAD
	logging.println(severity.ErrorLog, globalLogger, logging.filter, args...)
=======
	logging.println(severity.ErrorLog, logging.logger, logging.filter, args...)
>>>>>>> e8d3e9b1
}

// ErrorlnDepth acts as Errorln but uses depth to determine which call frame to log.
// ErrorlnDepth(0, "msg") is the same as Errorln("msg").
func ErrorlnDepth(depth int, args ...interface{}) {
<<<<<<< HEAD
	logging.printlnDepth(severity.ErrorLog, globalLogger, logging.filter, depth, args...)
=======
	logging.printlnDepth(severity.ErrorLog, logging.logger, logging.filter, depth, args...)
>>>>>>> e8d3e9b1
}

// Errorf logs to the ERROR, WARNING, and INFO logs.
// Arguments are handled in the manner of fmt.Printf; a newline is appended if missing.
func Errorf(format string, args ...interface{}) {
<<<<<<< HEAD
	logging.printf(severity.ErrorLog, globalLogger, logging.filter, format, args...)
=======
	logging.printf(severity.ErrorLog, logging.logger, logging.filter, format, args...)
>>>>>>> e8d3e9b1
}

// ErrorfDepth acts as Errorf but uses depth to determine which call frame to log.
// ErrorfDepth(0, "msg", args...) is the same as Errorf("msg", args...).
func ErrorfDepth(depth int, format string, args ...interface{}) {
<<<<<<< HEAD
	logging.printfDepth(severity.ErrorLog, globalLogger, logging.filter, depth, format, args...)
=======
	logging.printfDepth(severity.ErrorLog, logging.logger, logging.filter, depth, format, args...)
>>>>>>> e8d3e9b1
}

// ErrorS structured logs to the ERROR, WARNING, and INFO logs.
// the err argument used as "err" field of log line.
// The msg argument used to add constant description to the log line.
// The key/value pairs would be join by "=" ; a newline is always appended.
//
// Basic examples:
// >> klog.ErrorS(err, "Failed to update pod status")
// output:
// >> E1025 00:15:15.525108       1 controller_utils.go:114] "Failed to update pod status" err="timeout"
func ErrorS(err error, msg string, keysAndValues ...interface{}) {
<<<<<<< HEAD
	logging.errorS(err, globalLogger, logging.filter, 0, msg, keysAndValues...)
=======
	logging.errorS(err, logging.logger, logging.filter, 0, msg, keysAndValues...)
>>>>>>> e8d3e9b1
}

// ErrorSDepth acts as ErrorS but uses depth to determine which call frame to log.
// ErrorSDepth(0, "msg") is the same as ErrorS("msg").
func ErrorSDepth(depth int, err error, msg string, keysAndValues ...interface{}) {
<<<<<<< HEAD
	logging.errorS(err, globalLogger, logging.filter, depth, msg, keysAndValues...)
}

// Fatal logs to the FATAL, ERROR, WARNING, and INFO logs,
// including a stack trace of all running goroutines, then calls OsExit(255).
// Arguments are handled in the manner of fmt.Print; a newline is appended if missing.
func Fatal(args ...interface{}) {
	logging.print(severity.FatalLog, globalLogger, logging.filter, args...)
=======
	logging.errorS(err, logging.logger, logging.filter, depth, msg, keysAndValues...)
}

// Fatal logs to the FATAL, ERROR, WARNING, and INFO logs,
// prints stack trace(s), then calls OsExit(255).
//
// Stderr only receives a dump of the current goroutine's stack trace. Log files,
// if there are any, receive a dump of the stack traces in all goroutines.
//
// Callers who want more control over handling of fatal events may instead use a
// combination of different functions:
// - some info or error logging function, optionally with a stack trace
//   value generated by github.com/go-logr/lib/dbg.Backtrace
// - Flush to flush pending log data
// - panic, os.Exit or returning to the caller with an error
//
// Arguments are handled in the manner of fmt.Print; a newline is appended if missing.
func Fatal(args ...interface{}) {
	logging.print(severity.FatalLog, logging.logger, logging.filter, args...)
>>>>>>> e8d3e9b1
}

// FatalDepth acts as Fatal but uses depth to determine which call frame to log.
// FatalDepth(0, "msg") is the same as Fatal("msg").
func FatalDepth(depth int, args ...interface{}) {
<<<<<<< HEAD
	logging.printDepth(severity.FatalLog, globalLogger, logging.filter, depth, args...)
=======
	logging.printDepth(severity.FatalLog, logging.logger, logging.filter, depth, args...)
>>>>>>> e8d3e9b1
}

// Fatalln logs to the FATAL, ERROR, WARNING, and INFO logs,
// including a stack trace of all running goroutines, then calls OsExit(255).
// Arguments are handled in the manner of fmt.Println; a newline is always appended.
func Fatalln(args ...interface{}) {
<<<<<<< HEAD
	logging.println(severity.FatalLog, globalLogger, logging.filter, args...)
=======
	logging.println(severity.FatalLog, logging.logger, logging.filter, args...)
>>>>>>> e8d3e9b1
}

// FatallnDepth acts as Fatalln but uses depth to determine which call frame to log.
// FatallnDepth(0, "msg") is the same as Fatalln("msg").
func FatallnDepth(depth int, args ...interface{}) {
<<<<<<< HEAD
	logging.printlnDepth(severity.FatalLog, globalLogger, logging.filter, depth, args...)
=======
	logging.printlnDepth(severity.FatalLog, logging.logger, logging.filter, depth, args...)
>>>>>>> e8d3e9b1
}

// Fatalf logs to the FATAL, ERROR, WARNING, and INFO logs,
// including a stack trace of all running goroutines, then calls OsExit(255).
// Arguments are handled in the manner of fmt.Printf; a newline is appended if missing.
func Fatalf(format string, args ...interface{}) {
<<<<<<< HEAD
	logging.printf(severity.FatalLog, globalLogger, logging.filter, format, args...)
=======
	logging.printf(severity.FatalLog, logging.logger, logging.filter, format, args...)
>>>>>>> e8d3e9b1
}

// FatalfDepth acts as Fatalf but uses depth to determine which call frame to log.
// FatalfDepth(0, "msg", args...) is the same as Fatalf("msg", args...).
func FatalfDepth(depth int, format string, args ...interface{}) {
<<<<<<< HEAD
	logging.printfDepth(severity.FatalLog, globalLogger, logging.filter, depth, format, args...)
=======
	logging.printfDepth(severity.FatalLog, logging.logger, logging.filter, depth, format, args...)
>>>>>>> e8d3e9b1
}

// fatalNoStacks is non-zero if we are to exit without dumping goroutine stacks.
// It allows Exit and relatives to use the Fatal logs.
var fatalNoStacks uint32

// Exit logs to the FATAL, ERROR, WARNING, and INFO logs, then calls OsExit(1).
// Arguments are handled in the manner of fmt.Print; a newline is appended if missing.
func Exit(args ...interface{}) {
	atomic.StoreUint32(&fatalNoStacks, 1)
<<<<<<< HEAD
	logging.print(severity.FatalLog, globalLogger, logging.filter, args...)
=======
	logging.print(severity.FatalLog, logging.logger, logging.filter, args...)
>>>>>>> e8d3e9b1
}

// ExitDepth acts as Exit but uses depth to determine which call frame to log.
// ExitDepth(0, "msg") is the same as Exit("msg").
func ExitDepth(depth int, args ...interface{}) {
	atomic.StoreUint32(&fatalNoStacks, 1)
<<<<<<< HEAD
	logging.printDepth(severity.FatalLog, globalLogger, logging.filter, depth, args...)
=======
	logging.printDepth(severity.FatalLog, logging.logger, logging.filter, depth, args...)
>>>>>>> e8d3e9b1
}

// Exitln logs to the FATAL, ERROR, WARNING, and INFO logs, then calls OsExit(1).
func Exitln(args ...interface{}) {
	atomic.StoreUint32(&fatalNoStacks, 1)
<<<<<<< HEAD
	logging.println(severity.FatalLog, globalLogger, logging.filter, args...)
=======
	logging.println(severity.FatalLog, logging.logger, logging.filter, args...)
>>>>>>> e8d3e9b1
}

// ExitlnDepth acts as Exitln but uses depth to determine which call frame to log.
// ExitlnDepth(0, "msg") is the same as Exitln("msg").
func ExitlnDepth(depth int, args ...interface{}) {
	atomic.StoreUint32(&fatalNoStacks, 1)
<<<<<<< HEAD
	logging.printlnDepth(severity.FatalLog, globalLogger, logging.filter, depth, args...)
=======
	logging.printlnDepth(severity.FatalLog, logging.logger, logging.filter, depth, args...)
>>>>>>> e8d3e9b1
}

// Exitf logs to the FATAL, ERROR, WARNING, and INFO logs, then calls OsExit(1).
// Arguments are handled in the manner of fmt.Printf; a newline is appended if missing.
func Exitf(format string, args ...interface{}) {
	atomic.StoreUint32(&fatalNoStacks, 1)
<<<<<<< HEAD
	logging.printf(severity.FatalLog, globalLogger, logging.filter, format, args...)
=======
	logging.printf(severity.FatalLog, logging.logger, logging.filter, format, args...)
>>>>>>> e8d3e9b1
}

// ExitfDepth acts as Exitf but uses depth to determine which call frame to log.
// ExitfDepth(0, "msg", args...) is the same as Exitf("msg", args...).
func ExitfDepth(depth int, format string, args ...interface{}) {
	atomic.StoreUint32(&fatalNoStacks, 1)
<<<<<<< HEAD
	logging.printfDepth(severity.FatalLog, globalLogger, logging.filter, depth, format, args...)
=======
	logging.printfDepth(severity.FatalLog, logging.logger, logging.filter, depth, format, args...)
>>>>>>> e8d3e9b1
}

// LogFilter is a collection of functions that can filter all logging calls,
// e.g. for sanitization of arguments and prevent accidental leaking of secrets.
type LogFilter interface {
	Filter(args []interface{}) []interface{}
	FilterF(format string, args []interface{}) (string, []interface{})
	FilterS(msg string, keysAndValues []interface{}) (string, []interface{})
}

// SetLogFilter installs a filter that is used for all log calls.
//
// Modifying the filter is not thread-safe and should be done while no other
// goroutines invoke log calls, usually during program initialization.
func SetLogFilter(filter LogFilter) {
	logging.filter = filter
}<|MERGE_RESOLUTION|>--- conflicted
+++ resolved
@@ -96,10 +96,7 @@
 
 	"k8s.io/klog/v2/internal/buffer"
 	"k8s.io/klog/v2/internal/clock"
-<<<<<<< HEAD
-=======
 	"k8s.io/klog/v2/internal/dbg"
->>>>>>> e8d3e9b1
 	"k8s.io/klog/v2/internal/serialize"
 	"k8s.io/klog/v2/internal/severity"
 )
@@ -469,34 +466,14 @@
 	// Level flag. Handled atomically.
 	stderrThreshold severityValue // The -stderrthreshold flag.
 
-<<<<<<< HEAD
-	// bufferCache maintains the free list. It uses its own mutex
-	// so buffers can be grabbed and printed to without holding the main lock,
-	// for better parallelization.
-	bufferCache buffer.Buffers
-=======
 	// Access to all of the following fields must be protected via a mutex.
->>>>>>> e8d3e9b1
 
 	// file holds writer for each of the log types.
 	file [severity.NumSeverity]flushSyncWriter
-<<<<<<< HEAD
-	// flushD holds a flushDaemon that frequently flushes log file buffers.
-	flushD *flushDaemon
 	// flushInterval is the interval for periodic flushing. If zero,
 	// the global default will be used.
 	flushInterval time.Duration
-	// pcs is used in V to avoid an allocation when computing the caller's PC.
-	pcs [1]uintptr
-	// vmap is a cache of the V Level for each V() call site, identified by PC.
-	// It is wiped whenever the vmodule flag changes state.
-	vmap map[uintptr]Level
-=======
-	// flushInterval is the interval for periodic flushing. If zero,
-	// the global default will be used.
-	flushInterval time.Duration
-
->>>>>>> e8d3e9b1
+
 	// filterLength stores the length of the vmodule filter chain. If greater
 	// than zero, it means vmodule is enabled. It may be read safely
 	// using sync.LoadInt32, but is only modified under mu.
@@ -536,9 +513,6 @@
 	filter LogFilter
 }
 
-<<<<<<< HEAD
-var logging loggingT
-=======
 // deepCopy creates a copy that doesn't share anything with the original
 // instance.
 func (s settings) deepCopy() settings {
@@ -581,7 +555,6 @@
 		contextualLoggingEnabled: true,
 	},
 }
->>>>>>> e8d3e9b1
 
 // setVState sets a consistent state for V logging.
 // l.mu is held.
@@ -604,8 +577,6 @@
 }
 
 var timeNow = time.Now // Stubbed out for testing.
-<<<<<<< HEAD
-=======
 
 // CaptureState gathers information about all current klog settings.
 // The result can be used to restore those settings.
@@ -655,7 +626,6 @@
 	logging.setVState(s.verbosity, s.vmodule.filter, true)
 	MaxSize = s.maxSize
 }
->>>>>>> e8d3e9b1
 
 /*
 header formats a log header as defined by the C++ implementation.
@@ -825,11 +795,7 @@
 		serialize.KVListFormat(&b.Buffer, "err", err)
 	}
 	serialize.KVListFormat(&b.Buffer, keysAndValues...)
-<<<<<<< HEAD
-	l.printDepth(s, globalLogger, nil, depth+1, &b.Buffer)
-=======
 	l.printDepth(s, logging.logger, nil, depth+1, &b.Buffer)
->>>>>>> e8d3e9b1
 	// Make the buffer available for reuse.
 	l.bufferCache.PutBuffer(b)
 }
@@ -906,11 +872,7 @@
 		// TODO: set 'severity' and caller information as structured log info
 		// keysAndValues := []interface{}{"severity", severityName[s], "file", file, "line", line}
 		if s == severity.ErrorLog {
-<<<<<<< HEAD
-			globalLogger.WithCallDepth(depth+3).Error(nil, string(data))
-=======
 			logging.logger.WithCallDepth(depth+3).Error(nil, string(data))
->>>>>>> e8d3e9b1
 		} else {
 			log.WithCallDepth(depth + 3).Info(string(data))
 		}
@@ -995,28 +957,6 @@
 	}
 }
 
-<<<<<<< HEAD
-// stacks is a wrapper for runtime.Stack that attempts to recover the data for all goroutines.
-func stacks(all bool) []byte {
-	// We don't know how big the traces are, so grow a few times if they don't fit. Start large, though.
-	n := 10000
-	if all {
-		n = 100000
-	}
-	var trace []byte
-	for i := 0; i < 5; i++ {
-		trace = make([]byte, n)
-		nbytes := runtime.Stack(trace, all)
-		if nbytes < len(trace) {
-			return trace[:nbytes]
-		}
-		n *= 2
-	}
-	return trace
-}
-
-=======
->>>>>>> e8d3e9b1
 // logExitFunc provides a simple mechanism to override the default behavior
 // of exiting on error. Used in testing and to guarantee we reach a required exit
 // for fatal logs. Instead, exit could be a function rather than a method but that
@@ -1228,15 +1168,9 @@
 	return f.stopC != nil
 }
 
-<<<<<<< HEAD
-// StopFlushDaemon stops the flush daemon, if running.
-// This prevents klog from leaking goroutines on shutdown. After stopping
-// the daemon, you can still manually flush buffers by calling Flush().
-=======
 // StopFlushDaemon stops the flush daemon, if running, and flushes once.
 // This prevents klog from leaking goroutines on shutdown. After stopping
 // the daemon, you can still manually flush buffers again by calling Flush().
->>>>>>> e8d3e9b1
 func StopFlushDaemon() {
 	logging.flushD.stop()
 }
@@ -1266,13 +1200,8 @@
 			file.Sync()  // ignore error
 		}
 	}
-<<<<<<< HEAD
-	if globalLoggerOptions.flush != nil {
-		globalLoggerOptions.flush()
-=======
 	if logging.loggerOptions.flush != nil {
 		logging.loggerOptions.flush()
->>>>>>> e8d3e9b1
 	}
 }
 
@@ -1320,11 +1249,7 @@
 	}
 	// printWithFileLine with alsoToStderr=true, so standard log messages
 	// always appear on standard error.
-<<<<<<< HEAD
-	logging.printWithFileLine(severity.Severity(lb), globalLogger, logging.filter, file, line, true, text)
-=======
 	logging.printWithFileLine(severity.Severity(lb), logging.logger, logging.filter, file, line, true, text)
->>>>>>> e8d3e9b1
 	return len(b), nil
 }
 
@@ -1362,17 +1287,10 @@
 }
 
 func newVerbose(level Level, b bool) Verbose {
-<<<<<<< HEAD
-	if globalLogger == nil {
-		return Verbose{b, nil}
-	}
-	v := globalLogger.V(int(level))
-=======
 	if logging.logger == nil {
 		return Verbose{b, nil}
 	}
 	v := logging.logger.V(int(level))
->>>>>>> e8d3e9b1
 	return Verbose{b, &v}
 }
 
@@ -1491,11 +1409,7 @@
 // InfoSDepth acts as InfoS but uses depth to determine which call frame to log.
 // InfoSDepth(0, "msg") is the same as InfoS("msg").
 func InfoSDepth(depth int, msg string, keysAndValues ...interface{}) {
-<<<<<<< HEAD
-	logging.infoS(globalLogger, logging.filter, depth, msg, keysAndValues...)
-=======
 	logging.infoS(logging.logger, logging.filter, depth, msg, keysAndValues...)
->>>>>>> e8d3e9b1
 }
 
 // InfoSDepth is equivalent to the global InfoSDepth function, guarded by the value of v.
@@ -1524,61 +1438,37 @@
 // Info logs to the INFO log.
 // Arguments are handled in the manner of fmt.Print; a newline is appended if missing.
 func Info(args ...interface{}) {
-<<<<<<< HEAD
-	logging.print(severity.InfoLog, globalLogger, logging.filter, args...)
-=======
 	logging.print(severity.InfoLog, logging.logger, logging.filter, args...)
->>>>>>> e8d3e9b1
 }
 
 // InfoDepth acts as Info but uses depth to determine which call frame to log.
 // InfoDepth(0, "msg") is the same as Info("msg").
 func InfoDepth(depth int, args ...interface{}) {
-<<<<<<< HEAD
-	logging.printDepth(severity.InfoLog, globalLogger, logging.filter, depth, args...)
-=======
 	logging.printDepth(severity.InfoLog, logging.logger, logging.filter, depth, args...)
->>>>>>> e8d3e9b1
 }
 
 // Infoln logs to the INFO log.
 // Arguments are handled in the manner of fmt.Println; a newline is always appended.
 func Infoln(args ...interface{}) {
-<<<<<<< HEAD
-	logging.println(severity.InfoLog, globalLogger, logging.filter, args...)
-=======
 	logging.println(severity.InfoLog, logging.logger, logging.filter, args...)
->>>>>>> e8d3e9b1
 }
 
 // InfolnDepth acts as Infoln but uses depth to determine which call frame to log.
 // InfolnDepth(0, "msg") is the same as Infoln("msg").
 func InfolnDepth(depth int, args ...interface{}) {
-<<<<<<< HEAD
-	logging.printlnDepth(severity.InfoLog, globalLogger, logging.filter, depth, args...)
-=======
 	logging.printlnDepth(severity.InfoLog, logging.logger, logging.filter, depth, args...)
->>>>>>> e8d3e9b1
 }
 
 // Infof logs to the INFO log.
 // Arguments are handled in the manner of fmt.Printf; a newline is appended if missing.
 func Infof(format string, args ...interface{}) {
-<<<<<<< HEAD
-	logging.printf(severity.InfoLog, globalLogger, logging.filter, format, args...)
-=======
 	logging.printf(severity.InfoLog, logging.logger, logging.filter, format, args...)
->>>>>>> e8d3e9b1
 }
 
 // InfofDepth acts as Infof but uses depth to determine which call frame to log.
 // InfofDepth(0, "msg", args...) is the same as Infof("msg", args...).
 func InfofDepth(depth int, format string, args ...interface{}) {
-<<<<<<< HEAD
-	logging.printfDepth(severity.InfoLog, globalLogger, logging.filter, depth, format, args...)
-=======
 	logging.printfDepth(severity.InfoLog, logging.logger, logging.filter, depth, format, args...)
->>>>>>> e8d3e9b1
 }
 
 // InfoS structured logs to the INFO log.
@@ -1590,131 +1480,79 @@
 // output:
 // >> I1025 00:15:15.525108       1 controller_utils.go:116] "Pod status updated" pod="kubedns" status="ready"
 func InfoS(msg string, keysAndValues ...interface{}) {
-<<<<<<< HEAD
-	logging.infoS(globalLogger, logging.filter, 0, msg, keysAndValues...)
-=======
 	logging.infoS(logging.logger, logging.filter, 0, msg, keysAndValues...)
->>>>>>> e8d3e9b1
 }
 
 // Warning logs to the WARNING and INFO logs.
 // Arguments are handled in the manner of fmt.Print; a newline is appended if missing.
 func Warning(args ...interface{}) {
-<<<<<<< HEAD
-	logging.print(severity.WarningLog, globalLogger, logging.filter, args...)
-=======
 	logging.print(severity.WarningLog, logging.logger, logging.filter, args...)
->>>>>>> e8d3e9b1
 }
 
 // WarningDepth acts as Warning but uses depth to determine which call frame to log.
 // WarningDepth(0, "msg") is the same as Warning("msg").
 func WarningDepth(depth int, args ...interface{}) {
-<<<<<<< HEAD
-	logging.printDepth(severity.WarningLog, globalLogger, logging.filter, depth, args...)
-=======
 	logging.printDepth(severity.WarningLog, logging.logger, logging.filter, depth, args...)
->>>>>>> e8d3e9b1
 }
 
 // Warningln logs to the WARNING and INFO logs.
 // Arguments are handled in the manner of fmt.Println; a newline is always appended.
 func Warningln(args ...interface{}) {
-<<<<<<< HEAD
-	logging.println(severity.WarningLog, globalLogger, logging.filter, args...)
-=======
 	logging.println(severity.WarningLog, logging.logger, logging.filter, args...)
->>>>>>> e8d3e9b1
 }
 
 // WarninglnDepth acts as Warningln but uses depth to determine which call frame to log.
 // WarninglnDepth(0, "msg") is the same as Warningln("msg").
 func WarninglnDepth(depth int, args ...interface{}) {
-<<<<<<< HEAD
-	logging.printlnDepth(severity.WarningLog, globalLogger, logging.filter, depth, args...)
-=======
 	logging.printlnDepth(severity.WarningLog, logging.logger, logging.filter, depth, args...)
->>>>>>> e8d3e9b1
 }
 
 // Warningf logs to the WARNING and INFO logs.
 // Arguments are handled in the manner of fmt.Printf; a newline is appended if missing.
 func Warningf(format string, args ...interface{}) {
-<<<<<<< HEAD
-	logging.printf(severity.WarningLog, globalLogger, logging.filter, format, args...)
-=======
 	logging.printf(severity.WarningLog, logging.logger, logging.filter, format, args...)
->>>>>>> e8d3e9b1
 }
 
 // WarningfDepth acts as Warningf but uses depth to determine which call frame to log.
 // WarningfDepth(0, "msg", args...) is the same as Warningf("msg", args...).
 func WarningfDepth(depth int, format string, args ...interface{}) {
-<<<<<<< HEAD
-	logging.printfDepth(severity.WarningLog, globalLogger, logging.filter, depth, format, args...)
-=======
 	logging.printfDepth(severity.WarningLog, logging.logger, logging.filter, depth, format, args...)
->>>>>>> e8d3e9b1
 }
 
 // Error logs to the ERROR, WARNING, and INFO logs.
 // Arguments are handled in the manner of fmt.Print; a newline is appended if missing.
 func Error(args ...interface{}) {
-<<<<<<< HEAD
-	logging.print(severity.ErrorLog, globalLogger, logging.filter, args...)
-=======
 	logging.print(severity.ErrorLog, logging.logger, logging.filter, args...)
->>>>>>> e8d3e9b1
 }
 
 // ErrorDepth acts as Error but uses depth to determine which call frame to log.
 // ErrorDepth(0, "msg") is the same as Error("msg").
 func ErrorDepth(depth int, args ...interface{}) {
-<<<<<<< HEAD
-	logging.printDepth(severity.ErrorLog, globalLogger, logging.filter, depth, args...)
-=======
 	logging.printDepth(severity.ErrorLog, logging.logger, logging.filter, depth, args...)
->>>>>>> e8d3e9b1
 }
 
 // Errorln logs to the ERROR, WARNING, and INFO logs.
 // Arguments are handled in the manner of fmt.Println; a newline is always appended.
 func Errorln(args ...interface{}) {
-<<<<<<< HEAD
-	logging.println(severity.ErrorLog, globalLogger, logging.filter, args...)
-=======
 	logging.println(severity.ErrorLog, logging.logger, logging.filter, args...)
->>>>>>> e8d3e9b1
 }
 
 // ErrorlnDepth acts as Errorln but uses depth to determine which call frame to log.
 // ErrorlnDepth(0, "msg") is the same as Errorln("msg").
 func ErrorlnDepth(depth int, args ...interface{}) {
-<<<<<<< HEAD
-	logging.printlnDepth(severity.ErrorLog, globalLogger, logging.filter, depth, args...)
-=======
 	logging.printlnDepth(severity.ErrorLog, logging.logger, logging.filter, depth, args...)
->>>>>>> e8d3e9b1
 }
 
 // Errorf logs to the ERROR, WARNING, and INFO logs.
 // Arguments are handled in the manner of fmt.Printf; a newline is appended if missing.
 func Errorf(format string, args ...interface{}) {
-<<<<<<< HEAD
-	logging.printf(severity.ErrorLog, globalLogger, logging.filter, format, args...)
-=======
 	logging.printf(severity.ErrorLog, logging.logger, logging.filter, format, args...)
->>>>>>> e8d3e9b1
 }
 
 // ErrorfDepth acts as Errorf but uses depth to determine which call frame to log.
 // ErrorfDepth(0, "msg", args...) is the same as Errorf("msg", args...).
 func ErrorfDepth(depth int, format string, args ...interface{}) {
-<<<<<<< HEAD
-	logging.printfDepth(severity.ErrorLog, globalLogger, logging.filter, depth, format, args...)
-=======
 	logging.printfDepth(severity.ErrorLog, logging.logger, logging.filter, depth, format, args...)
->>>>>>> e8d3e9b1
 }
 
 // ErrorS structured logs to the ERROR, WARNING, and INFO logs.
@@ -1727,26 +1565,12 @@
 // output:
 // >> E1025 00:15:15.525108       1 controller_utils.go:114] "Failed to update pod status" err="timeout"
 func ErrorS(err error, msg string, keysAndValues ...interface{}) {
-<<<<<<< HEAD
-	logging.errorS(err, globalLogger, logging.filter, 0, msg, keysAndValues...)
-=======
 	logging.errorS(err, logging.logger, logging.filter, 0, msg, keysAndValues...)
->>>>>>> e8d3e9b1
 }
 
 // ErrorSDepth acts as ErrorS but uses depth to determine which call frame to log.
 // ErrorSDepth(0, "msg") is the same as ErrorS("msg").
 func ErrorSDepth(depth int, err error, msg string, keysAndValues ...interface{}) {
-<<<<<<< HEAD
-	logging.errorS(err, globalLogger, logging.filter, depth, msg, keysAndValues...)
-}
-
-// Fatal logs to the FATAL, ERROR, WARNING, and INFO logs,
-// including a stack trace of all running goroutines, then calls OsExit(255).
-// Arguments are handled in the manner of fmt.Print; a newline is appended if missing.
-func Fatal(args ...interface{}) {
-	logging.print(severity.FatalLog, globalLogger, logging.filter, args...)
-=======
 	logging.errorS(err, logging.logger, logging.filter, depth, msg, keysAndValues...)
 }
 
@@ -1766,59 +1590,38 @@
 // Arguments are handled in the manner of fmt.Print; a newline is appended if missing.
 func Fatal(args ...interface{}) {
 	logging.print(severity.FatalLog, logging.logger, logging.filter, args...)
->>>>>>> e8d3e9b1
 }
 
 // FatalDepth acts as Fatal but uses depth to determine which call frame to log.
 // FatalDepth(0, "msg") is the same as Fatal("msg").
 func FatalDepth(depth int, args ...interface{}) {
-<<<<<<< HEAD
-	logging.printDepth(severity.FatalLog, globalLogger, logging.filter, depth, args...)
-=======
 	logging.printDepth(severity.FatalLog, logging.logger, logging.filter, depth, args...)
->>>>>>> e8d3e9b1
 }
 
 // Fatalln logs to the FATAL, ERROR, WARNING, and INFO logs,
 // including a stack trace of all running goroutines, then calls OsExit(255).
 // Arguments are handled in the manner of fmt.Println; a newline is always appended.
 func Fatalln(args ...interface{}) {
-<<<<<<< HEAD
-	logging.println(severity.FatalLog, globalLogger, logging.filter, args...)
-=======
 	logging.println(severity.FatalLog, logging.logger, logging.filter, args...)
->>>>>>> e8d3e9b1
 }
 
 // FatallnDepth acts as Fatalln but uses depth to determine which call frame to log.
 // FatallnDepth(0, "msg") is the same as Fatalln("msg").
 func FatallnDepth(depth int, args ...interface{}) {
-<<<<<<< HEAD
-	logging.printlnDepth(severity.FatalLog, globalLogger, logging.filter, depth, args...)
-=======
 	logging.printlnDepth(severity.FatalLog, logging.logger, logging.filter, depth, args...)
->>>>>>> e8d3e9b1
 }
 
 // Fatalf logs to the FATAL, ERROR, WARNING, and INFO logs,
 // including a stack trace of all running goroutines, then calls OsExit(255).
 // Arguments are handled in the manner of fmt.Printf; a newline is appended if missing.
 func Fatalf(format string, args ...interface{}) {
-<<<<<<< HEAD
-	logging.printf(severity.FatalLog, globalLogger, logging.filter, format, args...)
-=======
 	logging.printf(severity.FatalLog, logging.logger, logging.filter, format, args...)
->>>>>>> e8d3e9b1
 }
 
 // FatalfDepth acts as Fatalf but uses depth to determine which call frame to log.
 // FatalfDepth(0, "msg", args...) is the same as Fatalf("msg", args...).
 func FatalfDepth(depth int, format string, args ...interface{}) {
-<<<<<<< HEAD
-	logging.printfDepth(severity.FatalLog, globalLogger, logging.filter, depth, format, args...)
-=======
 	logging.printfDepth(severity.FatalLog, logging.logger, logging.filter, depth, format, args...)
->>>>>>> e8d3e9b1
 }
 
 // fatalNoStacks is non-zero if we are to exit without dumping goroutine stacks.
@@ -1829,65 +1632,41 @@
 // Arguments are handled in the manner of fmt.Print; a newline is appended if missing.
 func Exit(args ...interface{}) {
 	atomic.StoreUint32(&fatalNoStacks, 1)
-<<<<<<< HEAD
-	logging.print(severity.FatalLog, globalLogger, logging.filter, args...)
-=======
 	logging.print(severity.FatalLog, logging.logger, logging.filter, args...)
->>>>>>> e8d3e9b1
 }
 
 // ExitDepth acts as Exit but uses depth to determine which call frame to log.
 // ExitDepth(0, "msg") is the same as Exit("msg").
 func ExitDepth(depth int, args ...interface{}) {
 	atomic.StoreUint32(&fatalNoStacks, 1)
-<<<<<<< HEAD
-	logging.printDepth(severity.FatalLog, globalLogger, logging.filter, depth, args...)
-=======
 	logging.printDepth(severity.FatalLog, logging.logger, logging.filter, depth, args...)
->>>>>>> e8d3e9b1
 }
 
 // Exitln logs to the FATAL, ERROR, WARNING, and INFO logs, then calls OsExit(1).
 func Exitln(args ...interface{}) {
 	atomic.StoreUint32(&fatalNoStacks, 1)
-<<<<<<< HEAD
-	logging.println(severity.FatalLog, globalLogger, logging.filter, args...)
-=======
 	logging.println(severity.FatalLog, logging.logger, logging.filter, args...)
->>>>>>> e8d3e9b1
 }
 
 // ExitlnDepth acts as Exitln but uses depth to determine which call frame to log.
 // ExitlnDepth(0, "msg") is the same as Exitln("msg").
 func ExitlnDepth(depth int, args ...interface{}) {
 	atomic.StoreUint32(&fatalNoStacks, 1)
-<<<<<<< HEAD
-	logging.printlnDepth(severity.FatalLog, globalLogger, logging.filter, depth, args...)
-=======
 	logging.printlnDepth(severity.FatalLog, logging.logger, logging.filter, depth, args...)
->>>>>>> e8d3e9b1
 }
 
 // Exitf logs to the FATAL, ERROR, WARNING, and INFO logs, then calls OsExit(1).
 // Arguments are handled in the manner of fmt.Printf; a newline is appended if missing.
 func Exitf(format string, args ...interface{}) {
 	atomic.StoreUint32(&fatalNoStacks, 1)
-<<<<<<< HEAD
-	logging.printf(severity.FatalLog, globalLogger, logging.filter, format, args...)
-=======
 	logging.printf(severity.FatalLog, logging.logger, logging.filter, format, args...)
->>>>>>> e8d3e9b1
 }
 
 // ExitfDepth acts as Exitf but uses depth to determine which call frame to log.
 // ExitfDepth(0, "msg", args...) is the same as Exitf("msg", args...).
 func ExitfDepth(depth int, format string, args ...interface{}) {
 	atomic.StoreUint32(&fatalNoStacks, 1)
-<<<<<<< HEAD
-	logging.printfDepth(severity.FatalLog, globalLogger, logging.filter, depth, format, args...)
-=======
 	logging.printfDepth(severity.FatalLog, logging.logger, logging.filter, depth, format, args...)
->>>>>>> e8d3e9b1
 }
 
 // LogFilter is a collection of functions that can filter all logging calls,
