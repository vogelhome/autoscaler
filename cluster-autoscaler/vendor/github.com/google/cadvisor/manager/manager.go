--- conflicted
+++ resolved
@@ -155,13 +155,7 @@
 	selfContainer := "/"
 	var err error
 	// Avoid using GetOwnCgroupPath on cgroup v2 as it is not supported by libcontainer
-<<<<<<< HEAD
-	if cgroups.IsCgroup2UnifiedMode() {
-		klog.Warningf("Cannot detect current cgroup on cgroup v2")
-	} else {
-=======
 	if !cgroups.IsCgroup2UnifiedMode() {
->>>>>>> e8d3e9b1
 		selfContainer, err = cgroups.GetOwnCgroup("cpu")
 		if err != nil {
 			return nil, err
