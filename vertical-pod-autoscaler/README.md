# Vertical Pod Autoscaler

# Intro

Vertical Pod Autoscaler (VPA) frees the users from necessity of setting
up-to-date resource requests for the containers in their pods.
When configured, it will set the requests automatically based on usage and
thus allow proper scheduling onto nodes so that appropriate resource amount is
available for each pod.

Autoscaling is configured with a
[Custom Resource Definition object](https://kubernetes.io/docs/concepts/api-extension/custom-resources/)
called [VerticalPodAutoscaler](https://github.com/kubernetes/autoscaler/blob/master/vertical-pod-autoscaler/pkg/apis/poc.autoscaling.k8s.io/v1alpha1/types.go).
It allows to specify which pods should be under vertically autoscaled as well as if/how the
resource recommendations are applied.

To enable vertical pod autoscaling on your cluster please follow the installation
procedure described below.


# Installation

### Prerequisites

* It is strongly recommended to use Kubernetes 1.9 or greater.
  Your cluster must support MutatingAdmissionWebhooks, which are enabled by default
  since 1.9 ([#58255](https://github.com/kubernetes/kubernetes/pull/58255)).
  Read more about [VPA Admission Webhook](./admission-controller/README.md#running).
* `kubectl` should be connected to the cluster you want to install VPA in.
* If you are using a GKE Kubernetes cluster, you will need to grant your current Google
  identity `cluster-admin` role. Otherwise you won't be authorized to grant extra
  privileges to the VPA system components.
  ```console
  $ gcloud info | grep Account    # get current google identity
  Account: [myname@example.org]

  $ kubectl create clusterrolebinding myname-cluster-admin-binding --clusterrole=cluster-admin --user=myname@example.org
  Clusterrolebinding "myname-cluster-admin-binding" created
  ```

### Install command

To install VPA, please download the source code of VPA (for example with `git clone https://github.com/kubernetes/autoscaler.git`)
and run the following command inside the `vertical-pod-autoscaler` directory:

```
./hack/vpa-up.sh
```

Note: the script currently reads environment variables: `$REGISTRY` and `$TAG`.
Make sure you leave them unset unless you want to use a non-default version of VPA.

The script issues multiple `kubectl` commands to the
cluster that insert the configuration and start all needed pods (see
[architecture](http://github.com/kubernetes/community/blob/master/contributors/design-proposals/autoscaling/vertical-pod-autoscaler.md#architecture-overview)) 
in the `kube-system` namespace. It also generates
and uploads a secret (a CA cert) used by VPA Admission Controller when communicating
with the API server.

### Quick start

After [installation](#installation) the system is ready to recommend and set
resource requests for your pods.
In order to use it you need to insert a *Vertical Pod Autoscaler* resource for
each logical group of pods that have similar resource requirements.
We recommend to insert a *VPA* per each *Deployment* you want to control
automatically and use the same label selector as the *Deployment* uses.
There are three modes in which *VPAs* operate:

* `"Auto"`: VPA assigns resource requests on Pod creation as well as updates
  them on running Pods (only if they differ significantly from the new
  recommendation and only within Eviction API limits). This is the default setting.
* `"Initial"`: VPA only assigns resource requests on Pod creation and never changes them
  later.
* `"Off"`: VPA does not automatically change resource requirements of the pods.
  The recommendations are calculated and can be inspected in the VPA object.

### Test your installation

A simple way to check if Vertical Pod Autoscaler is fully operational in your
cluster is to create a sample deployment and a corresponding VPA config:
```
kubectl create -f examples/hamster.yaml
```

The above command creates a deployment with 2 pods, each running a single container
that requests 100 millicores and tries to utilize slightly above 500 millicores.
The command also creates a VPA config with selector that matches the pods in the deployment.
VPA will observe the behavior of the pods and after about 5 minutes they should get
updated with a higher CPU request
(note that VPA does not modify the template in the deployment, but the actual requests
of the pods are updated). To see VPA config and current recommended resource requests run:
```
kubectl describe vpa
```


*Note: if your cluster has little free capacity these pods may be unable to schedule.
You may need to add more nodes or adjust examples/hamster.yaml to use less CPU.*

### Example VPA configuration

```
apiVersion: poc.autoscaling.k8s.io/v1alpha1
kind: VerticalPodAutoscaler
metadata:
  name: my-app-vpa
spec:
  selector:
    matchLabels:
      app: my-app
  updatePolicy:
    updateMode: "Auto"
```

### Troubleshooting

To diagnose problems with a VPA installation, perform the following steps:

* Check if all system components are running:
```
kubectl --namespace=kube-system get pods|grep vpa
```
The above command should list 3 pods (recommender, updater and admission-controller)
all in state Running.

* Check if the system components log any errors.
For each of the pods returned by the previous command do:
```
kubectl --namespace=kube-system logs [pod name]| grep -e '^E[0-9]\{4\}'
```

* Check that the VPA Custom Resource Definition was created:
```
kubectl get customresourcedefinition|grep verticalpodautoscalers
```

### Components of VPA

The project consists of 3 components:

* Recommender - it monitors the current and past resource consumption and, based on it,
provides recommended values containers' cpu and memory requests.

* Updater - it checks which of the managed Pods have correct resources set and, if not,
kills them so that they can be recreated by their controllers with the updated requests.

* Admission Plugin - it sets the correct resource requests on new pods (either just created
or recreated by their controller due to Updater's activity).

More on the architecture can be found [HERE](https://github.com/kubernetes/community/blob/master/contributors/design-proposals/autoscaling/vertical-pod-autoscaler.md).

# Known limitations of the alpha version

* Whenever VPA updates the pod resources the pod is recreated, which causes all
  running containers to be restarted.
<<<<<<< HEAD
* VPA in `auto` mode should only be used on pods that run under a controller
=======
* Vertical Pod Autoscaler is **incompatible with the Horizontal Pod Autoscaler**
  at this moment. You should either use one or the other, depending on which one is
  more suitable to a specific workload.
* VPA in `auto` mode can only be used on pods that run under a controller
>>>>>>> 98404208
  (such as Deployment), which is responsible for restarting deleted pods.
  **Using VPA in `auto` mode with a pod not running under any controller will
  cause the pod to be deleted and not recreated**.
* The VPA admission controller is an admission webhook. If you add other admission webhooks
  to you cluster, it is important to analyze how they interact and whether they may conflict
  with each other. The order of admission controllers is defined by a flag on APIserver.
* VPA reacts to some out-of-memory events, but not in all situations.
* VPA performance has not been tested in large clusters.
* VPA recommendation might exceed available resources (e.g. Node size, available
  size, available quota) and cause **Pods to go pending**. This can be addressed by
  using VPA together with [Cluster Autoscaler](https://github.com/kubernetes/autoscaler/blob/master/cluster-autoscaler/FAQ.md#basics).
* Multiple VPA resources matching the same Pod have undefined behavior.

# Related links

* [Design
  proposal](http://github.com/kubernetes/community/blob/master/contributors/design-proposals/autoscaling/vertical-pod-autoscaler.md)
* [API
  definition](http://github.com/kubernetes/autoscaler/tree/master/vertical-pod-autoscaler/pkg/apis/poc.autoscaling.k8s.io/v1alpha1/types.go)<|MERGE_RESOLUTION|>--- conflicted
+++ resolved
@@ -154,14 +154,10 @@
 
 * Whenever VPA updates the pod resources the pod is recreated, which causes all
   running containers to be restarted.
-<<<<<<< HEAD
-* VPA in `auto` mode should only be used on pods that run under a controller
-=======
-* Vertical Pod Autoscaler is **incompatible with the Horizontal Pod Autoscaler**
+* Vertical Pod Autoscaler is **not fully compatible with the Horizontal Pod Autoscaler**
   at this moment. You should either use one or the other, depending on which one is
   more suitable to a specific workload.
 * VPA in `auto` mode can only be used on pods that run under a controller
->>>>>>> 98404208
   (such as Deployment), which is responsible for restarting deleted pods.
   **Using VPA in `auto` mode with a pod not running under any controller will
   cause the pod to be deleted and not recreated**.
