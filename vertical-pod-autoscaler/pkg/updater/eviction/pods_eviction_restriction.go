/*
Copyright 2017 The Kubernetes Authors.

Licensed under the Apache License, Version 2.0 (the "License");
you may not use this file except in compliance with the License.
You may obtain a copy of the License at

    http://www.apache.org/licenses/LICENSE-2.0

Unless required by applicable law or agreed to in writing, software
distributed under the License is distributed on an "AS IS" BASIS,
WITHOUT WARRANTIES OR CONDITIONS OF ANY KIND, either express or implied.
See the License for the specific language governing permissions and
limitations under the License.
*/

package eviction

import (
	"context"
	"fmt"
	"time"

	appsv1 "k8s.io/api/apps/v1"
	apiv1 "k8s.io/api/core/v1"
	policyv1 "k8s.io/api/policy/v1"
	metav1 "k8s.io/apimachinery/pkg/apis/meta/v1"
	vpa_types "k8s.io/autoscaler/vertical-pod-autoscaler/pkg/apis/autoscaling.k8s.io/v1"
	appsinformer "k8s.io/client-go/informers/apps/v1"
	coreinformer "k8s.io/client-go/informers/core/v1"
	kube_client "k8s.io/client-go/kubernetes"
	"k8s.io/client-go/tools/cache"
	"k8s.io/client-go/tools/record"
<<<<<<< HEAD
	"k8s.io/klog/v2"
=======
	klog "k8s.io/klog/v2"
>>>>>>> e8d3e9b1
)

const (
	resyncPeriod time.Duration = 1 * time.Minute
)

// PodsEvictionRestriction controls pods evictions. It ensures that we will not evict too
// many pods from one replica set. For replica set will allow to evict one pod or more if
// evictionToleranceFraction is configured.
type PodsEvictionRestriction interface {
	// Evict sends eviction instruction to the api client.
	// Returns error if pod cannot be evicted or if client returned error.
	Evict(pod *apiv1.Pod, eventRecorder record.EventRecorder) error
	// CanEvict checks if pod can be safely evicted
	CanEvict(pod *apiv1.Pod) bool
}

type podsEvictionRestrictionImpl struct {
	client                       kube_client.Interface
	podToReplicaCreatorMap       map[string]podReplicaCreator
	creatorToSingleGroupStatsMap map[podReplicaCreator]singleGroupStats
}

type singleGroupStats struct {
	configured        int
	pending           int
	running           int
	evictionTolerance int
	evicted           int
}

// PodsEvictionRestrictionFactory creates PodsEvictionRestriction
type PodsEvictionRestrictionFactory interface {
	// NewPodsEvictionRestriction creates PodsEvictionRestriction for given set of pods,
	// controlled by a single VPA object.
	NewPodsEvictionRestriction(pods []*apiv1.Pod, vpa *vpa_types.VerticalPodAutoscaler) PodsEvictionRestriction
}

type podsEvictionRestrictionFactoryImpl struct {
	client                    kube_client.Interface
	rcInformer                cache.SharedIndexInformer // informer for Replication Controllers
	ssInformer                cache.SharedIndexInformer // informer for Stateful Sets
	rsInformer                cache.SharedIndexInformer // informer for Replica Sets
	minReplicas               int
	evictionToleranceFraction float64
}

type controllerKind string

const (
	replicationController controllerKind = "ReplicationController"
	statefulSet           controllerKind = "StatefulSet"
	replicaSet            controllerKind = "ReplicaSet"
	job                   controllerKind = "Job"
)

type podReplicaCreator struct {
	Namespace string
	Name      string
	Kind      controllerKind
}

// CanEvict checks if pod can be safely evicted
func (e *podsEvictionRestrictionImpl) CanEvict(pod *apiv1.Pod) bool {
	cr, present := e.podToReplicaCreatorMap[getPodID(pod)]
	if present {
		singleGroupStats, present := e.creatorToSingleGroupStatsMap[cr]
		if pod.Status.Phase == apiv1.PodPending {
			return true
		}
		if present {
			shouldBeAlive := singleGroupStats.configured - singleGroupStats.evictionTolerance
			if singleGroupStats.running-singleGroupStats.evicted > shouldBeAlive {
				return true
			}
			// If all pods are running and eviction tollerance is small evict 1 pod.
			if singleGroupStats.running == singleGroupStats.configured &&
				singleGroupStats.evictionTolerance == 0 &&
				singleGroupStats.evicted == 0 {
				return true
			}
		}
	}
	return false
}

// Evict sends eviction instruction to api client. Returns error if pod cannot be evicted or if client returned error
// Does not check if pod was actually evicted after eviction grace period.
func (e *podsEvictionRestrictionImpl) Evict(podToEvict *apiv1.Pod, eventRecorder record.EventRecorder) error {
	cr, present := e.podToReplicaCreatorMap[getPodID(podToEvict)]
	if !present {
		return fmt.Errorf("pod not suitable for eviction %v : not in replicated pods map", podToEvict.Name)
	}

	if !e.CanEvict(podToEvict) {
		return fmt.Errorf("cannot evict pod %v : eviction budget exceeded", podToEvict.Name)
	}

	eviction := &policyv1.Eviction{
		ObjectMeta: metav1.ObjectMeta{
			Namespace: podToEvict.Namespace,
			Name:      podToEvict.Name,
		},
	}
	err := e.client.CoreV1().Pods(podToEvict.Namespace).EvictV1(context.TODO(), eviction)
	if err != nil {
		klog.Errorf("failed to evict pod %s/%s, error: %v", podToEvict.Namespace, podToEvict.Name, err)
		return err
	}
	eventRecorder.Event(podToEvict, apiv1.EventTypeNormal, "EvictedByVPA",
		"Pod was evicted by VPA Updater to apply resource recommendation.")

	if podToEvict.Status.Phase != apiv1.PodPending {
		singleGroupStats, present := e.creatorToSingleGroupStatsMap[cr]
		if !present {
			return fmt.Errorf("Internal error - cannot find stats for replication group %v", cr)
		}
		singleGroupStats.evicted = singleGroupStats.evicted + 1
		e.creatorToSingleGroupStatsMap[cr] = singleGroupStats
	}

	return nil
}

// NewPodsEvictionRestrictionFactory creates PodsEvictionRestrictionFactory
func NewPodsEvictionRestrictionFactory(client kube_client.Interface, minReplicas int,
	evictionToleranceFraction float64) (PodsEvictionRestrictionFactory, error) {
	rcInformer, err := setUpInformer(client, replicationController)
	if err != nil {
		return nil, fmt.Errorf("Failed to create rcInformer: %v", err)
	}
	ssInformer, err := setUpInformer(client, statefulSet)
	if err != nil {
		return nil, fmt.Errorf("Failed to create ssInformer: %v", err)
	}
	rsInformer, err := setUpInformer(client, replicaSet)
	if err != nil {
		return nil, fmt.Errorf("Failed to create rsInformer: %v", err)
	}
	return &podsEvictionRestrictionFactoryImpl{
		client:                    client,
		rcInformer:                rcInformer, // informer for Replication Controllers
		ssInformer:                ssInformer, // informer for Replica Sets
		rsInformer:                rsInformer, // informer for Stateful Sets
		minReplicas:               minReplicas,
		evictionToleranceFraction: evictionToleranceFraction}, nil
}

// NewPodsEvictionRestriction creates PodsEvictionRestriction for a given set of pods,
// controlled by a single VPA object.
func (f *podsEvictionRestrictionFactoryImpl) NewPodsEvictionRestriction(pods []*apiv1.Pod, vpa *vpa_types.VerticalPodAutoscaler) PodsEvictionRestriction {
	// We can evict pod only if it is a part of replica set
	// For each replica set we can evict only a fraction of pods.
	// Evictions may be later limited by pod disruption budget if configured.

	livePods := make(map[podReplicaCreator][]*apiv1.Pod)

	for _, pod := range pods {
		creator, err := getPodReplicaCreator(pod)
		if err != nil {
			klog.Errorf("failed to obtain replication info for pod %s: %v", pod.Name, err)
			continue
		}
		if creator == nil {
			klog.Warningf("pod %s not replicated", pod.Name)
			continue
		}
		livePods[*creator] = append(livePods[*creator], pod)
	}

	podToReplicaCreatorMap := make(map[string]podReplicaCreator)
	creatorToSingleGroupStatsMap := make(map[podReplicaCreator]singleGroupStats)

	// Use per-VPA minReplicas if present, fall back to the global setting.
	required := f.minReplicas
	if vpa.Spec.UpdatePolicy != nil && vpa.Spec.UpdatePolicy.MinReplicas != nil {
		required = int(*vpa.Spec.UpdatePolicy.MinReplicas)
		klog.V(3).Infof("overriding minReplicas from global %v to per-VPA %v for VPA %v/%v",
			f.minReplicas, required, vpa.Namespace, vpa.Name)
	}

	for creator, replicas := range livePods {
		actual := len(replicas)
		if actual < required {
			klog.V(2).Infof("too few replicas for %v %v/%v. Found %v live pods, needs %v (global %v)",
				creator.Kind, creator.Namespace, creator.Name, actual, required, f.minReplicas)
			continue
		}

		var configured int
		if creator.Kind == job {
			// Job has no replicas configuration, so we will use actual number of live pods as replicas count.
			configured = actual
		} else {
			var err error
			configured, err = f.getReplicaCount(creator)
			if err != nil {
				klog.Errorf("failed to obtain replication info for %v %v/%v. %v",
					creator.Kind, creator.Namespace, creator.Name, err)
				continue
			}
		}

		singleGroup := singleGroupStats{}
		singleGroup.configured = configured
		singleGroup.evictionTolerance = int(float64(configured) * f.evictionToleranceFraction)
		for _, pod := range replicas {
			podToReplicaCreatorMap[getPodID(pod)] = creator
			if pod.Status.Phase == apiv1.PodPending {
				singleGroup.pending = singleGroup.pending + 1
			}
		}
		singleGroup.running = len(replicas) - singleGroup.pending
		creatorToSingleGroupStatsMap[creator] = singleGroup
	}
	return &podsEvictionRestrictionImpl{
		client:                       f.client,
		podToReplicaCreatorMap:       podToReplicaCreatorMap,
		creatorToSingleGroupStatsMap: creatorToSingleGroupStatsMap}
}

func getPodReplicaCreator(pod *apiv1.Pod) (*podReplicaCreator, error) {
	creator := managingControllerRef(pod)
	if creator == nil {
		return nil, nil
	}
	podReplicaCreator := &podReplicaCreator{
		Namespace: pod.Namespace,
		Name:      creator.Name,
		Kind:      controllerKind(creator.Kind),
	}
	return podReplicaCreator, nil
}

func getPodID(pod *apiv1.Pod) string {
	if pod == nil {
		return ""
	}
	return pod.Namespace + "/" + pod.Name
}

func (f *podsEvictionRestrictionFactoryImpl) getReplicaCount(creator podReplicaCreator) (int, error) {
	switch creator.Kind {
	case replicationController:
		rcObj, exists, err := f.rcInformer.GetStore().GetByKey(creator.Namespace + "/" + creator.Name)
		if err != nil {
			return 0, fmt.Errorf("replication controller %s/%s is not available, err: %v", creator.Namespace, creator.Name, err)
		}
		if !exists {
			return 0, fmt.Errorf("replication controller %s/%s does not exist", creator.Namespace, creator.Name)
		}
		rc, ok := rcObj.(*apiv1.ReplicationController)
		if !ok {
			return 0, fmt.Errorf("Failed to parse Replication Controller")
		}
		if rc.Spec.Replicas == nil || *rc.Spec.Replicas == 0 {
			return 0, fmt.Errorf("replication controller %s/%s has no replicas config", creator.Namespace, creator.Name)
		}
		return int(*rc.Spec.Replicas), nil

	case replicaSet:
		rsObj, exists, err := f.rsInformer.GetStore().GetByKey(creator.Namespace + "/" + creator.Name)
		if err != nil {
			return 0, fmt.Errorf("replica set %s/%s is not available, err: %v", creator.Namespace, creator.Name, err)
		}
		if !exists {
			return 0, fmt.Errorf("replica set %s/%s does not exist", creator.Namespace, creator.Name)
		}
		rs, ok := rsObj.(*appsv1.ReplicaSet)
		if !ok {
			return 0, fmt.Errorf("Failed to parse Replicaset")
		}
		if rs.Spec.Replicas == nil || *rs.Spec.Replicas == 0 {
			return 0, fmt.Errorf("replica set %s/%s has no replicas config", creator.Namespace, creator.Name)
		}
		return int(*rs.Spec.Replicas), nil

	case statefulSet:
		ssObj, exists, err := f.ssInformer.GetStore().GetByKey(creator.Namespace + "/" + creator.Name)
		if err != nil {
			return 0, fmt.Errorf("stateful set %s/%s is not available, err: %v", creator.Namespace, creator.Name, err)
		}
		if !exists {
			return 0, fmt.Errorf("stateful set %s/%s does not exist", creator.Namespace, creator.Name)
		}
		ss, ok := ssObj.(*appsv1.StatefulSet)
		if !ok {
			return 0, fmt.Errorf("Failed to parse StatefulSet")
		}
		if ss.Spec.Replicas == nil || *ss.Spec.Replicas == 0 {
			return 0, fmt.Errorf("stateful set %s/%s has no replicas config", creator.Namespace, creator.Name)
		}
		return int(*ss.Spec.Replicas), nil
	}

	return 0, nil
}

func managingControllerRef(pod *apiv1.Pod) *metav1.OwnerReference {
	var managingController metav1.OwnerReference
	for _, ownerReference := range pod.ObjectMeta.GetOwnerReferences() {
		if *ownerReference.Controller {
			managingController = ownerReference
			break
		}
	}
	return &managingController
}

func setUpInformer(kubeClient kube_client.Interface, kind controllerKind) (cache.SharedIndexInformer, error) {
	var informer cache.SharedIndexInformer
	switch kind {
	case replicationController:
		informer = coreinformer.NewReplicationControllerInformer(kubeClient, apiv1.NamespaceAll,
			resyncPeriod, cache.Indexers{cache.NamespaceIndex: cache.MetaNamespaceIndexFunc})
	case replicaSet:
		informer = appsinformer.NewReplicaSetInformer(kubeClient, apiv1.NamespaceAll,
			resyncPeriod, cache.Indexers{cache.NamespaceIndex: cache.MetaNamespaceIndexFunc})
	case statefulSet:
		informer = appsinformer.NewStatefulSetInformer(kubeClient, apiv1.NamespaceAll,
			resyncPeriod, cache.Indexers{cache.NamespaceIndex: cache.MetaNamespaceIndexFunc})
	default:
		return nil, fmt.Errorf("Unknown controller kind: %v", kind)
	}
	stopCh := make(chan struct{})
	go informer.Run(stopCh)
	synced := cache.WaitForCacheSync(stopCh, informer.HasSynced)
	if !synced {
		return nil, fmt.Errorf("Failed to sync %v cache.", kind)
	}
	return informer, nil
}<|MERGE_RESOLUTION|>--- conflicted
+++ resolved
@@ -31,11 +31,7 @@
 	kube_client "k8s.io/client-go/kubernetes"
 	"k8s.io/client-go/tools/cache"
 	"k8s.io/client-go/tools/record"
-<<<<<<< HEAD
-	"k8s.io/klog/v2"
-=======
 	klog "k8s.io/klog/v2"
->>>>>>> e8d3e9b1
 )
 
 const (
