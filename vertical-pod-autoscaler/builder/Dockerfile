--- conflicted
+++ resolved
@@ -12,11 +12,7 @@
 # See the License for the specific language governing permissions and
 # limitations under the License.
 
-<<<<<<< HEAD
-FROM golang:1.16.6
-=======
 FROM golang:1.19
->>>>>>> e8d3e9b1
 LABEL maintainer="Beata Skiba	<bskiba@google.com>"
 
 ENV GOPATH /gopath/
