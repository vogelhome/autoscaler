--- conflicted
+++ resolved
@@ -139,14 +139,11 @@
 	// the error implements Temporary() to have the correct retry behaviors.
 	// Additionally, ClientHandshakeInfo data will be available via the context
 	// passed to this call.
-<<<<<<< HEAD
-=======
 	//
 	// The second argument to this method is the `:authority` header value used
 	// while creating new streams on this connection after authentication
 	// succeeds. Implementations must use this as the server name during the
 	// authentication handshake.
->>>>>>> e8d3e9b1
 	//
 	// If the returned net.Conn is closed, it MUST close the net.Conn provided.
 	ClientHandshake(context.Context, string, net.Conn) (net.Conn, AuthInfo, error)
@@ -228,7 +225,6 @@
 	// Attributes contains the attributes for the address. It could be provided
 	// by the gRPC, resolver, balancer etc.
 	Attributes *attributes.Attributes
-<<<<<<< HEAD
 }
 
 // ClientHandshakeInfoFromContext returns the ClientHandshakeInfo struct stored
@@ -240,19 +236,6 @@
 	return chi
 }
 
-=======
-}
-
-// ClientHandshakeInfoFromContext returns the ClientHandshakeInfo struct stored
-// in ctx.
-//
-// This API is experimental.
-func ClientHandshakeInfoFromContext(ctx context.Context) ClientHandshakeInfo {
-	chi, _ := icredentials.ClientHandshakeInfoFromContext(ctx).(ClientHandshakeInfo)
-	return chi
-}
-
->>>>>>> e8d3e9b1
 // CheckSecurityLevel checks if a connection's security level is greater than or equal to the specified one.
 // It returns success if 1) the condition is satisified or 2) AuthInfo struct does not implement GetCommonAuthInfo() method
 // or 3) CommonAuthInfo.SecurityLevel has an invalid zero value. For 2) and 3), it is for the purpose of backward-compatibility.
