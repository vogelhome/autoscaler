//go:build !linux
// +build !linux

/*
 *
 * Copyright 2018 gRPC authors.
 *
 * Licensed under the Apache License, Version 2.0 (the "License");
 * you may not use this file except in compliance with the License.
 * You may obtain a copy of the License at
 *
 *     http://www.apache.org/licenses/LICENSE-2.0
 *
 * Unless required by applicable law or agreed to in writing, software
 * distributed under the License is distributed on an "AS IS" BASIS,
 * WITHOUT WARRANTIES OR CONDITIONS OF ANY KIND, either express or implied.
 * See the License for the specific language governing permissions and
 * limitations under the License.
 *
 */

package channelz

import (
	"sync"
)

var once sync.Once

// SocketOptionData defines the struct to hold socket option data, and related
// getter function to obtain info from fd.
// Windows OS doesn't support Socket Option
type SocketOptionData struct {
}

// Getsockopt defines the function to get socket options requested by channelz.
// It is to be passed to syscall.RawConn.Control().
// Windows OS doesn't support Socket Option
func (s *SocketOptionData) Getsockopt(fd uintptr) {
	once.Do(func() {
<<<<<<< HEAD
		logger.Warning("Channelz: socket options are not supported on non-linux os and appengine.")
=======
		logger.Warning("Channelz: socket options are not supported on non-linux environments")
>>>>>>> e8d3e9b1
	})
}<|MERGE_RESOLUTION|>--- conflicted
+++ resolved
@@ -38,10 +38,6 @@
 // Windows OS doesn't support Socket Option
 func (s *SocketOptionData) Getsockopt(fd uintptr) {
 	once.Do(func() {
-<<<<<<< HEAD
-		logger.Warning("Channelz: socket options are not supported on non-linux os and appengine.")
-=======
 		logger.Warning("Channelz: socket options are not supported on non-linux environments")
->>>>>>> e8d3e9b1
 	})
 }