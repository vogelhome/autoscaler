--- conflicted
+++ resolved
@@ -88,14 +88,8 @@
 
 func newAzureAuthProvider(_ string, cfg map[string]string, persister restclient.AuthProviderConfigPersister) (restclient.AuthProvider, error) {
 	// deprecated in v1.22, remove in v1.25
-<<<<<<< HEAD
-	// this should be updated to use klog.Warningf in v1.24 to more actively warn consumers
-	warnOnce.Do(func() {
-		klog.V(1).Infof(`WARNING: the azure auth plugin is deprecated in v1.22+, unavailable in v1.25+; use https://github.com/Azure/kubelogin instead.
-=======
 	warnOnce.Do(func() {
 		klog.Warningf(`WARNING: the azure auth plugin is deprecated in v1.22+, unavailable in v1.26+; use https://github.com/Azure/kubelogin instead.
->>>>>>> e8d3e9b1
 To learn more, consult https://kubernetes.io/docs/reference/access-authn-authz/authentication/#client-go-credential-plugins`)
 	})
 
