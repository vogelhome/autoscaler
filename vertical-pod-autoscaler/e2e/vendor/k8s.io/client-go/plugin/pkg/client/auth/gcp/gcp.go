--- conflicted
+++ resolved
@@ -115,17 +115,9 @@
 var warnOnce sync.Once
 
 func newGCPAuthProvider(_ string, gcpConfig map[string]string, persister restclient.AuthProviderConfigPersister) (restclient.AuthProvider, error) {
-<<<<<<< HEAD
-	// deprecated in v1.22, remove in v1.25
-	// this should be updated to use klog.Warningf in v1.24 to more actively warn consumers
-	warnOnce.Do(func() {
-		klog.V(1).Infof(`WARNING: the gcp auth plugin is deprecated in v1.22+, unavailable in v1.25+; use gcloud instead.
-To learn more, consult https://kubernetes.io/docs/reference/access-authn-authz/authentication/#client-go-credential-plugins`)
-=======
 	warnOnce.Do(func() {
 		klog.Warningf(`WARNING: the gcp auth plugin is deprecated in v1.22+, unavailable in v1.26+; use gcloud instead.
 To learn more, consult https://cloud.google.com/blog/products/containers-kubernetes/kubectl-auth-changes-in-gke`)
->>>>>>> e8d3e9b1
 	})
 
 	ts, err := tokenSource(isCmdTokenSource(gcpConfig), gcpConfig)
