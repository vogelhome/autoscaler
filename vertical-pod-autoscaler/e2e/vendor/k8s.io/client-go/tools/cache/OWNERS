# See the OWNERS docs at https://go.k8s.io/owners

approvers:
  - thockin
  - lavalamp
  - smarterclayton
  - wojtek-t
  - deads2k
  - caesarxuchao
  - liggitt
  - ncdc
reviewers:
<<<<<<< HEAD
- thockin
- lavalamp
- smarterclayton
- wojtek-t
- deads2k
- brendandburns
- derekwaynecarr
- caesarxuchao
- mikedanese
- liggitt
- davidopp
- pmorie
- janetkuo
- justinsb
- soltysh
- jsafrane
- dims
- hongchaodeng
- krousey
- xiang90
- ingvagabund
- resouer
- jessfraz
- mfojtik
- sdminonne
- ncdc
=======
  - thockin
  - lavalamp
  - smarterclayton
  - wojtek-t
  - deads2k
  - derekwaynecarr
  - caesarxuchao
  - mikedanese
  - liggitt
  - janetkuo
  - justinsb
  - soltysh
  - jsafrane
  - dims
  - ingvagabund
  - ncdc
>>>>>>> e8d3e9b1
<|MERGE_RESOLUTION|>--- conflicted
+++ resolved
@@ -10,34 +10,6 @@
   - liggitt
   - ncdc
 reviewers:
-<<<<<<< HEAD
-- thockin
-- lavalamp
-- smarterclayton
-- wojtek-t
-- deads2k
-- brendandburns
-- derekwaynecarr
-- caesarxuchao
-- mikedanese
-- liggitt
-- davidopp
-- pmorie
-- janetkuo
-- justinsb
-- soltysh
-- jsafrane
-- dims
-- hongchaodeng
-- krousey
-- xiang90
-- ingvagabund
-- resouer
-- jessfraz
-- mfojtik
-- sdminonne
-- ncdc
-=======
   - thockin
   - lavalamp
   - smarterclayton
@@ -53,5 +25,4 @@
   - jsafrane
   - dims
   - ingvagabund
-  - ncdc
->>>>>>> e8d3e9b1
+  - ncdc