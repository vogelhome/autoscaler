# See the OWNERS docs at https://go.k8s.io/owners

approvers:
  - sig-instrumentation-approvers
  - logicalhan
  - RainbowMango
reviewers:
<<<<<<< HEAD
- sig-instrumentation-reviewers
- YoyinZyc
=======
  - sig-instrumentation-reviewers
  - YoyinZyc
>>>>>>> e8d3e9b1
labels:
  - sig/instrumentation<|MERGE_RESOLUTION|>--- conflicted
+++ resolved
@@ -5,12 +5,7 @@
   - logicalhan
   - RainbowMango
 reviewers:
-<<<<<<< HEAD
-- sig-instrumentation-reviewers
-- YoyinZyc
-=======
   - sig-instrumentation-reviewers
   - YoyinZyc
->>>>>>> e8d3e9b1
 labels:
   - sig/instrumentation