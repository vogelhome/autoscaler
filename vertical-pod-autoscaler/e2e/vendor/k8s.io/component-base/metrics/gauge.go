--- conflicted
+++ resolved
@@ -18,12 +18,8 @@
 
 import (
 	"context"
-<<<<<<< HEAD
-	"github.com/blang/semver"
-=======
 
 	"github.com/blang/semver/v4"
->>>>>>> e8d3e9b1
 	"github.com/prometheus/client_golang/prometheus"
 
 	"k8s.io/component-base/version"
@@ -189,16 +185,10 @@
 		return noop, errNotRegistered // return no-op gauge
 	}
 	if v.LabelValueAllowLists != nil {
-<<<<<<< HEAD
-		v.LabelValueAllowLists.ConstrainToAllowedList(v.originalLabels, lvs)
-	}
-	return v.GaugeVec.WithLabelValues(lvs...)
-=======
 		v.LabelValueAllowLists.ConstrainLabelMap(labels)
 	}
 	elt, err := v.GaugeVec.GetMetricWith(labels)
 	return elt, err
->>>>>>> e8d3e9b1
 }
 
 // With returns the GaugeMetric for the given Labels map (the label names
@@ -210,14 +200,7 @@
 	if err == nil || ErrIsNotRegistered(err) {
 		return ans
 	}
-<<<<<<< HEAD
-	if v.LabelValueAllowLists != nil {
-		v.LabelValueAllowLists.ConstrainLabelMap(labels)
-	}
-	return v.GaugeVec.With(labels)
-=======
 	panic(err)
->>>>>>> e8d3e9b1
 }
 
 // Delete deletes the metric where the variable labels are the same as those
@@ -269,15 +252,6 @@
 func (v *GaugeVec) WithContext(ctx context.Context) *GaugeVecWithContext {
 	return &GaugeVecWithContext{
 		ctx:      ctx,
-<<<<<<< HEAD
-		GaugeVec: *v,
-	}
-}
-
-// GaugeVecWithContext is the wrapper of GaugeVec with context.
-type GaugeVecWithContext struct {
-	GaugeVec
-=======
 		GaugeVec: v,
 	}
 }
@@ -289,7 +263,6 @@
 // GaugeVecWithContext is the wrapper of GaugeVec with context.
 type GaugeVecWithContext struct {
 	*GaugeVec
->>>>>>> e8d3e9b1
 	ctx context.Context
 }
 
