--- conflicted
+++ resolved
@@ -44,14 +44,11 @@
 	v1core "k8s.io/client-go/kubernetes/typed/core/v1"
 	servicehelper "k8s.io/cloud-provider/service/helpers"
 	netutils "k8s.io/utils/net"
-<<<<<<< HEAD
-=======
 )
 
 const (
 	// NetLBFinalizerV2 is the finalizer used by newer controllers that manage L4 External LoadBalancer services.
 	NetLBFinalizerV2 = "gke.networking.io/l4-netlb-v2"
->>>>>>> e8d3e9b1
 )
 
 func fakeGCECloud(vals TestClusterValues) (*Cloud, error) {
