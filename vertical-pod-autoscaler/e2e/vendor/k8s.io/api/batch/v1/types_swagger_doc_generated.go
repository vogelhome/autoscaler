/*
Copyright The Kubernetes Authors.

Licensed under the Apache License, Version 2.0 (the "License");
you may not use this file except in compliance with the License.
You may obtain a copy of the License at

    http://www.apache.org/licenses/LICENSE-2.0

Unless required by applicable law or agreed to in writing, software
distributed under the License is distributed on an "AS IS" BASIS,
WITHOUT WARRANTIES OR CONDITIONS OF ANY KIND, either express or implied.
See the License for the specific language governing permissions and
limitations under the License.
*/

package v1

// This file contains a collection of methods that can be used from go-restful to
// generate Swagger API documentation for its models. Please read this PR for more
// information on the implementation: https://github.com/emicklei/go-restful/pull/215
//
// TODOs are ignored from the parser (e.g. TODO(andronat):... || TODO:...) if and only if
// they are on one line! For multiple line or blocks that you want to ignore use ---.
// Any context after a --- is ignored.
//
// Those methods can be generated by using hack/update-generated-swagger-docs.sh

// AUTO-GENERATED FUNCTIONS START HERE. DO NOT EDIT.
var map_CronJob = map[string]string{
	"":         "CronJob represents the configuration of a single cron job.",
	"metadata": "Standard object's metadata. More info: https://git.k8s.io/community/contributors/devel/sig-architecture/api-conventions.md#metadata",
	"spec":     "Specification of the desired behavior of a cron job, including the schedule. More info: https://git.k8s.io/community/contributors/devel/sig-architecture/api-conventions.md#spec-and-status",
	"status":   "Current status of a cron job. More info: https://git.k8s.io/community/contributors/devel/sig-architecture/api-conventions.md#spec-and-status",
}

func (CronJob) SwaggerDoc() map[string]string {
	return map_CronJob
}

var map_CronJobList = map[string]string{
	"":         "CronJobList is a collection of cron jobs.",
	"metadata": "Standard list metadata. More info: https://git.k8s.io/community/contributors/devel/sig-architecture/api-conventions.md#metadata",
	"items":    "items is the list of CronJobs.",
}

func (CronJobList) SwaggerDoc() map[string]string {
	return map_CronJobList
}

var map_CronJobSpec = map[string]string{
	"":                           "CronJobSpec describes how the job execution will look like and when it will actually run.",
	"schedule":                   "The schedule in Cron format, see https://en.wikipedia.org/wiki/Cron.",
<<<<<<< HEAD
=======
	"timeZone":                   "The time zone name for the given schedule, see https://en.wikipedia.org/wiki/List_of_tz_database_time_zones. If not specified, this will default to the time zone of the kube-controller-manager process. The set of valid time zone names and the time zone offset is loaded from the system-wide time zone database by the API server during CronJob validation and the controller manager during execution. If no system-wide time zone database can be found a bundled version of the database is used instead. If the time zone name becomes invalid during the lifetime of a CronJob or due to a change in host configuration, the controller will stop creating new new Jobs and will create a system event with the reason UnknownTimeZone. More information can be found in https://kubernetes.io/docs/concepts/workloads/controllers/cron-jobs/#time-zones This is beta field and must be enabled via the `CronJobTimeZone` feature gate.",
>>>>>>> e8d3e9b1
	"startingDeadlineSeconds":    "Optional deadline in seconds for starting the job if it misses scheduled time for any reason.  Missed jobs executions will be counted as failed ones.",
	"concurrencyPolicy":          "Specifies how to treat concurrent executions of a Job. Valid values are: - \"Allow\" (default): allows CronJobs to run concurrently; - \"Forbid\": forbids concurrent runs, skipping next run if previous run hasn't finished yet; - \"Replace\": cancels currently running job and replaces it with a new one",
	"suspend":                    "This flag tells the controller to suspend subsequent executions, it does not apply to already started executions.  Defaults to false.",
	"jobTemplate":                "Specifies the job that will be created when executing a CronJob.",
	"successfulJobsHistoryLimit": "The number of successful finished jobs to retain. Value must be non-negative integer. Defaults to 3.",
	"failedJobsHistoryLimit":     "The number of failed finished jobs to retain. Value must be non-negative integer. Defaults to 1.",
}

func (CronJobSpec) SwaggerDoc() map[string]string {
	return map_CronJobSpec
}

var map_CronJobStatus = map[string]string{
	"":                   "CronJobStatus represents the current state of a cron job.",
	"active":             "A list of pointers to currently running jobs.",
	"lastScheduleTime":   "Information when was the last time the job was successfully scheduled.",
	"lastSuccessfulTime": "Information when was the last time the job successfully completed.",
}

func (CronJobStatus) SwaggerDoc() map[string]string {
	return map_CronJobStatus
}

var map_Job = map[string]string{
	"":         "Job represents the configuration of a single job.",
	"metadata": "Standard object's metadata. More info: https://git.k8s.io/community/contributors/devel/sig-architecture/api-conventions.md#metadata",
	"spec":     "Specification of the desired behavior of a job. More info: https://git.k8s.io/community/contributors/devel/sig-architecture/api-conventions.md#spec-and-status",
	"status":   "Current status of a job. More info: https://git.k8s.io/community/contributors/devel/sig-architecture/api-conventions.md#spec-and-status",
}

func (Job) SwaggerDoc() map[string]string {
	return map_Job
}

var map_JobCondition = map[string]string{
	"":                   "JobCondition describes current state of a job.",
	"type":               "Type of job condition, Complete or Failed.",
	"status":             "Status of the condition, one of True, False, Unknown.",
	"lastProbeTime":      "Last time the condition was checked.",
	"lastTransitionTime": "Last time the condition transit from one status to another.",
	"reason":             "(brief) reason for the condition's last transition.",
	"message":            "Human readable message indicating details about last transition.",
}

func (JobCondition) SwaggerDoc() map[string]string {
	return map_JobCondition
}

var map_JobList = map[string]string{
	"":         "JobList is a collection of jobs.",
	"metadata": "Standard list metadata. More info: https://git.k8s.io/community/contributors/devel/sig-architecture/api-conventions.md#metadata",
	"items":    "items is the list of Jobs.",
}

func (JobList) SwaggerDoc() map[string]string {
	return map_JobList
}

var map_JobSpec = map[string]string{
	"":                        "JobSpec describes how the job execution will look like.",
	"parallelism":             "Specifies the maximum desired number of pods the job should run at any given time. The actual number of pods running in steady state will be less than this number when ((.spec.completions - .status.successful) < .spec.parallelism), i.e. when the work left to do is less than max parallelism. More info: https://kubernetes.io/docs/concepts/workloads/controllers/jobs-run-to-completion/",
	"completions":             "Specifies the desired number of successfully finished pods the job should be run with.  Setting to nil means that the success of any pod signals the success of all pods, and allows parallelism to have any positive value.  Setting to 1 means that parallelism is limited to 1 and the success of that pod signals the success of the job. More info: https://kubernetes.io/docs/concepts/workloads/controllers/jobs-run-to-completion/",
	"activeDeadlineSeconds":   "Specifies the duration in seconds relative to the startTime that the job may be continuously active before the system tries to terminate it; value must be positive integer. If a Job is suspended (at creation or through an update), this timer will effectively be stopped and reset when the Job is resumed again.",
<<<<<<< HEAD
=======
	"podFailurePolicy":        "Specifies the policy of handling failed pods. In particular, it allows to specify the set of actions and conditions which need to be satisfied to take the associated action. If empty, the default behaviour applies - the counter of failed pods, represented by the jobs's .status.failed field, is incremented and it is checked against the backoffLimit. This field cannot be used in combination with restartPolicy=OnFailure.\n\nThis field is alpha-level. To use this field, you must enable the `JobPodFailurePolicy` feature gate (disabled by default).",
>>>>>>> e8d3e9b1
	"backoffLimit":            "Specifies the number of retries before marking this job failed. Defaults to 6",
	"selector":                "A label query over pods that should match the pod count. Normally, the system sets this field for you. More info: https://kubernetes.io/docs/concepts/overview/working-with-objects/labels/#label-selectors",
	"manualSelector":          "manualSelector controls generation of pod labels and pod selectors. Leave `manualSelector` unset unless you are certain what you are doing. When false or unset, the system pick labels unique to this job and appends those labels to the pod template.  When true, the user is responsible for picking unique labels and specifying the selector.  Failure to pick a unique label may cause this and other jobs to not function correctly.  However, You may see `manualSelector=true` in jobs that were created with the old `extensions/v1beta1` API. More info: https://kubernetes.io/docs/concepts/workloads/controllers/jobs-run-to-completion/#specifying-your-own-pod-selector",
	"template":                "Describes the pod that will be created when executing a job. More info: https://kubernetes.io/docs/concepts/workloads/controllers/jobs-run-to-completion/",
	"ttlSecondsAfterFinished": "ttlSecondsAfterFinished limits the lifetime of a Job that has finished execution (either Complete or Failed). If this field is set, ttlSecondsAfterFinished after the Job finishes, it is eligible to be automatically deleted. When the Job is being deleted, its lifecycle guarantees (e.g. finalizers) will be honored. If this field is unset, the Job won't be automatically deleted. If this field is set to zero, the Job becomes eligible to be deleted immediately after it finishes.",
<<<<<<< HEAD
	"completionMode":          "CompletionMode specifies how Pod completions are tracked. It can be `NonIndexed` (default) or `Indexed`.\n\n`NonIndexed` means that the Job is considered complete when there have been .spec.completions successfully completed Pods. Each Pod completion is homologous to each other.\n\n`Indexed` means that the Pods of a Job get an associated completion index from 0 to (.spec.completions - 1), available in the annotation batch.kubernetes.io/job-completion-index. The Job is considered complete when there is one successfully completed Pod for each index. When value is `Indexed`, .spec.completions must be specified and `.spec.parallelism` must be less than or equal to 10^5. In addition, The Pod name takes the form `$(job-name)-$(index)-$(random-string)`, the Pod hostname takes the form `$(job-name)-$(index)`.\n\nThis field is beta-level. More completion modes can be added in the future. If the Job controller observes a mode that it doesn't recognize, the controller skips updates for the Job.",
	"suspend":                 "Suspend specifies whether the Job controller should create Pods or not. If a Job is created with suspend set to true, no Pods are created by the Job controller. If a Job is suspended after creation (i.e. the flag goes from false to true), the Job controller will delete all active Pods associated with this Job. Users must design their workload to gracefully handle this. Suspending a Job will reset the StartTime field of the Job, effectively resetting the ActiveDeadlineSeconds timer too. Defaults to false.\n\nThis field is beta-level, gated by SuspendJob feature flag (enabled by default).",
=======
	"completionMode":          "CompletionMode specifies how Pod completions are tracked. It can be `NonIndexed` (default) or `Indexed`.\n\n`NonIndexed` means that the Job is considered complete when there have been .spec.completions successfully completed Pods. Each Pod completion is homologous to each other.\n\n`Indexed` means that the Pods of a Job get an associated completion index from 0 to (.spec.completions - 1), available in the annotation batch.kubernetes.io/job-completion-index. The Job is considered complete when there is one successfully completed Pod for each index. When value is `Indexed`, .spec.completions must be specified and `.spec.parallelism` must be less than or equal to 10^5. In addition, The Pod name takes the form `$(job-name)-$(index)-$(random-string)`, the Pod hostname takes the form `$(job-name)-$(index)`.\n\nMore completion modes can be added in the future. If the Job controller observes a mode that it doesn't recognize, which is possible during upgrades due to version skew, the controller skips updates for the Job.",
	"suspend":                 "Suspend specifies whether the Job controller should create Pods or not. If a Job is created with suspend set to true, no Pods are created by the Job controller. If a Job is suspended after creation (i.e. the flag goes from false to true), the Job controller will delete all active Pods associated with this Job. Users must design their workload to gracefully handle this. Suspending a Job will reset the StartTime field of the Job, effectively resetting the ActiveDeadlineSeconds timer too. Defaults to false.",
>>>>>>> e8d3e9b1
}

func (JobSpec) SwaggerDoc() map[string]string {
	return map_JobSpec
}

var map_JobStatus = map[string]string{
	"":                        "JobStatus represents the current state of a Job.",
	"conditions":              "The latest available observations of an object's current state. When a Job fails, one of the conditions will have type \"Failed\" and status true. When a Job is suspended, one of the conditions will have type \"Suspended\" and status true; when the Job is resumed, the status of this condition will become false. When a Job is completed, one of the conditions will have type \"Complete\" and status true. More info: https://kubernetes.io/docs/concepts/workloads/controllers/jobs-run-to-completion/",
	"startTime":               "Represents time when the job controller started processing a job. When a Job is created in the suspended state, this field is not set until the first time it is resumed. This field is reset every time a Job is resumed from suspension. It is represented in RFC3339 form and is in UTC.",
	"completionTime":          "Represents time when the job was completed. It is not guaranteed to be set in happens-before order across separate operations. It is represented in RFC3339 form and is in UTC. The completion time is only set when the job finishes successfully.",
	"active":                  "The number of pending and running pods.",
	"succeeded":               "The number of pods which reached phase Succeeded.",
	"failed":                  "The number of pods which reached phase Failed.",
	"completedIndexes":        "CompletedIndexes holds the completed indexes when .spec.completionMode = \"Indexed\" in a text format. The indexes are represented as decimal integers separated by commas. The numbers are listed in increasing order. Three or more consecutive numbers are compressed and represented by the first and last element of the series, separated by a hyphen. For example, if the completed indexes are 1, 3, 4, 5 and 7, they are represented as \"1,3-5,7\".",
	"uncountedTerminatedPods": "UncountedTerminatedPods holds the UIDs of Pods that have terminated but the job controller hasn't yet accounted for in the status counters.\n\nThe job controller creates pods with a finalizer. When a pod terminates (succeeded or failed), the controller does three steps to account for it in the job status: (1) Add the pod UID to the arrays in this field. (2) Remove the pod finalizer. (3) Remove the pod UID from the arrays while increasing the corresponding\n    counter.\n\nThis field is beta-level. The job controller only makes use of this field when the feature gate JobTrackingWithFinalizers is enabled (enabled by default). Old jobs might not be tracked using this field, in which case the field remains null.",
<<<<<<< HEAD
	"ready":                   "The number of pods which have a Ready condition.\n\nThis field is alpha-level. The job controller populates the field when the feature gate JobReadyPods is enabled (disabled by default).",
=======
	"ready":                   "The number of pods which have a Ready condition.\n\nThis field is beta-level. The job controller populates the field when the feature gate JobReadyPods is enabled (enabled by default).",
>>>>>>> e8d3e9b1
}

func (JobStatus) SwaggerDoc() map[string]string {
	return map_JobStatus
}

var map_JobTemplateSpec = map[string]string{
	"":         "JobTemplateSpec describes the data a Job should have when created from a template",
	"metadata": "Standard object's metadata of the jobs created from this template. More info: https://git.k8s.io/community/contributors/devel/sig-architecture/api-conventions.md#metadata",
	"spec":     "Specification of the desired behavior of the job. More info: https://git.k8s.io/community/contributors/devel/sig-architecture/api-conventions.md#spec-and-status",
}

func (JobTemplateSpec) SwaggerDoc() map[string]string {
	return map_JobTemplateSpec
}

<<<<<<< HEAD
=======
var map_PodFailurePolicy = map[string]string{
	"":      "PodFailurePolicy describes how failed pods influence the backoffLimit.",
	"rules": "A list of pod failure policy rules. The rules are evaluated in order. Once a rule matches a Pod failure, the remaining of the rules are ignored. When no rule matches the Pod failure, the default handling applies - the counter of pod failures is incremented and it is checked against the backoffLimit. At most 20 elements are allowed.",
}

func (PodFailurePolicy) SwaggerDoc() map[string]string {
	return map_PodFailurePolicy
}

var map_PodFailurePolicyOnExitCodesRequirement = map[string]string{
	"":              "PodFailurePolicyOnExitCodesRequirement describes the requirement for handling a failed pod based on its container exit codes. In particular, it lookups the .state.terminated.exitCode for each app container and init container status, represented by the .status.containerStatuses and .status.initContainerStatuses fields in the Pod status, respectively. Containers completed with success (exit code 0) are excluded from the requirement check.",
	"containerName": "Restricts the check for exit codes to the container with the specified name. When null, the rule applies to all containers. When specified, it should match one the container or initContainer names in the pod template.",
	"operator":      "Represents the relationship between the container exit code(s) and the specified values. Containers completed with success (exit code 0) are excluded from the requirement check. Possible values are: - In: the requirement is satisfied if at least one container exit code\n  (might be multiple if there are multiple containers not restricted\n  by the 'containerName' field) is in the set of specified values.\n- NotIn: the requirement is satisfied if at least one container exit code\n  (might be multiple if there are multiple containers not restricted\n  by the 'containerName' field) is not in the set of specified values.\nAdditional values are considered to be added in the future. Clients should react to an unknown operator by assuming the requirement is not satisfied.",
	"values":        "Specifies the set of values. Each returned container exit code (might be multiple in case of multiple containers) is checked against this set of values with respect to the operator. The list of values must be ordered and must not contain duplicates. Value '0' cannot be used for the In operator. At least one element is required. At most 255 elements are allowed.",
}

func (PodFailurePolicyOnExitCodesRequirement) SwaggerDoc() map[string]string {
	return map_PodFailurePolicyOnExitCodesRequirement
}

var map_PodFailurePolicyOnPodConditionsPattern = map[string]string{
	"":       "PodFailurePolicyOnPodConditionsPattern describes a pattern for matching an actual pod condition type.",
	"type":   "Specifies the required Pod condition type. To match a pod condition it is required that specified type equals the pod condition type.",
	"status": "Specifies the required Pod condition status. To match a pod condition it is required that the specified status equals the pod condition status. Defaults to True.",
}

func (PodFailurePolicyOnPodConditionsPattern) SwaggerDoc() map[string]string {
	return map_PodFailurePolicyOnPodConditionsPattern
}

var map_PodFailurePolicyRule = map[string]string{
	"":                "PodFailurePolicyRule describes how a pod failure is handled when the requirements are met. One of OnExitCodes and onPodConditions, but not both, can be used in each rule.",
	"action":          "Specifies the action taken on a pod failure when the requirements are satisfied. Possible values are: - FailJob: indicates that the pod's job is marked as Failed and all\n  running pods are terminated.\n- Ignore: indicates that the counter towards the .backoffLimit is not\n  incremented and a replacement pod is created.\n- Count: indicates that the pod is handled in the default way - the\n  counter towards the .backoffLimit is incremented.\nAdditional values are considered to be added in the future. Clients should react to an unknown action by skipping the rule.",
	"onExitCodes":     "Represents the requirement on the container exit codes.",
	"onPodConditions": "Represents the requirement on the pod conditions. The requirement is represented as a list of pod condition patterns. The requirement is satisfied if at least one pattern matches an actual pod condition. At most 20 elements are allowed.",
}

func (PodFailurePolicyRule) SwaggerDoc() map[string]string {
	return map_PodFailurePolicyRule
}

>>>>>>> e8d3e9b1
var map_UncountedTerminatedPods = map[string]string{
	"":          "UncountedTerminatedPods holds UIDs of Pods that have terminated but haven't been accounted in Job status counters.",
	"succeeded": "Succeeded holds UIDs of succeeded Pods.",
	"failed":    "Failed holds UIDs of failed Pods.",
}

func (UncountedTerminatedPods) SwaggerDoc() map[string]string {
	return map_UncountedTerminatedPods
}

// AUTO-GENERATED FUNCTIONS END HERE<|MERGE_RESOLUTION|>--- conflicted
+++ resolved
@@ -51,10 +51,7 @@
 var map_CronJobSpec = map[string]string{
 	"":                           "CronJobSpec describes how the job execution will look like and when it will actually run.",
 	"schedule":                   "The schedule in Cron format, see https://en.wikipedia.org/wiki/Cron.",
-<<<<<<< HEAD
-=======
 	"timeZone":                   "The time zone name for the given schedule, see https://en.wikipedia.org/wiki/List_of_tz_database_time_zones. If not specified, this will default to the time zone of the kube-controller-manager process. The set of valid time zone names and the time zone offset is loaded from the system-wide time zone database by the API server during CronJob validation and the controller manager during execution. If no system-wide time zone database can be found a bundled version of the database is used instead. If the time zone name becomes invalid during the lifetime of a CronJob or due to a change in host configuration, the controller will stop creating new new Jobs and will create a system event with the reason UnknownTimeZone. More information can be found in https://kubernetes.io/docs/concepts/workloads/controllers/cron-jobs/#time-zones This is beta field and must be enabled via the `CronJobTimeZone` feature gate.",
->>>>>>> e8d3e9b1
 	"startingDeadlineSeconds":    "Optional deadline in seconds for starting the job if it misses scheduled time for any reason.  Missed jobs executions will be counted as failed ones.",
 	"concurrencyPolicy":          "Specifies how to treat concurrent executions of a Job. Valid values are: - \"Allow\" (default): allows CronJobs to run concurrently; - \"Forbid\": forbids concurrent runs, skipping next run if previous run hasn't finished yet; - \"Replace\": cancels currently running job and replaces it with a new one",
 	"suspend":                    "This flag tells the controller to suspend subsequent executions, it does not apply to already started executions.  Defaults to false.",
@@ -118,22 +115,14 @@
 	"parallelism":             "Specifies the maximum desired number of pods the job should run at any given time. The actual number of pods running in steady state will be less than this number when ((.spec.completions - .status.successful) < .spec.parallelism), i.e. when the work left to do is less than max parallelism. More info: https://kubernetes.io/docs/concepts/workloads/controllers/jobs-run-to-completion/",
 	"completions":             "Specifies the desired number of successfully finished pods the job should be run with.  Setting to nil means that the success of any pod signals the success of all pods, and allows parallelism to have any positive value.  Setting to 1 means that parallelism is limited to 1 and the success of that pod signals the success of the job. More info: https://kubernetes.io/docs/concepts/workloads/controllers/jobs-run-to-completion/",
 	"activeDeadlineSeconds":   "Specifies the duration in seconds relative to the startTime that the job may be continuously active before the system tries to terminate it; value must be positive integer. If a Job is suspended (at creation or through an update), this timer will effectively be stopped and reset when the Job is resumed again.",
-<<<<<<< HEAD
-=======
 	"podFailurePolicy":        "Specifies the policy of handling failed pods. In particular, it allows to specify the set of actions and conditions which need to be satisfied to take the associated action. If empty, the default behaviour applies - the counter of failed pods, represented by the jobs's .status.failed field, is incremented and it is checked against the backoffLimit. This field cannot be used in combination with restartPolicy=OnFailure.\n\nThis field is alpha-level. To use this field, you must enable the `JobPodFailurePolicy` feature gate (disabled by default).",
->>>>>>> e8d3e9b1
 	"backoffLimit":            "Specifies the number of retries before marking this job failed. Defaults to 6",
 	"selector":                "A label query over pods that should match the pod count. Normally, the system sets this field for you. More info: https://kubernetes.io/docs/concepts/overview/working-with-objects/labels/#label-selectors",
 	"manualSelector":          "manualSelector controls generation of pod labels and pod selectors. Leave `manualSelector` unset unless you are certain what you are doing. When false or unset, the system pick labels unique to this job and appends those labels to the pod template.  When true, the user is responsible for picking unique labels and specifying the selector.  Failure to pick a unique label may cause this and other jobs to not function correctly.  However, You may see `manualSelector=true` in jobs that were created with the old `extensions/v1beta1` API. More info: https://kubernetes.io/docs/concepts/workloads/controllers/jobs-run-to-completion/#specifying-your-own-pod-selector",
 	"template":                "Describes the pod that will be created when executing a job. More info: https://kubernetes.io/docs/concepts/workloads/controllers/jobs-run-to-completion/",
 	"ttlSecondsAfterFinished": "ttlSecondsAfterFinished limits the lifetime of a Job that has finished execution (either Complete or Failed). If this field is set, ttlSecondsAfterFinished after the Job finishes, it is eligible to be automatically deleted. When the Job is being deleted, its lifecycle guarantees (e.g. finalizers) will be honored. If this field is unset, the Job won't be automatically deleted. If this field is set to zero, the Job becomes eligible to be deleted immediately after it finishes.",
-<<<<<<< HEAD
-	"completionMode":          "CompletionMode specifies how Pod completions are tracked. It can be `NonIndexed` (default) or `Indexed`.\n\n`NonIndexed` means that the Job is considered complete when there have been .spec.completions successfully completed Pods. Each Pod completion is homologous to each other.\n\n`Indexed` means that the Pods of a Job get an associated completion index from 0 to (.spec.completions - 1), available in the annotation batch.kubernetes.io/job-completion-index. The Job is considered complete when there is one successfully completed Pod for each index. When value is `Indexed`, .spec.completions must be specified and `.spec.parallelism` must be less than or equal to 10^5. In addition, The Pod name takes the form `$(job-name)-$(index)-$(random-string)`, the Pod hostname takes the form `$(job-name)-$(index)`.\n\nThis field is beta-level. More completion modes can be added in the future. If the Job controller observes a mode that it doesn't recognize, the controller skips updates for the Job.",
-	"suspend":                 "Suspend specifies whether the Job controller should create Pods or not. If a Job is created with suspend set to true, no Pods are created by the Job controller. If a Job is suspended after creation (i.e. the flag goes from false to true), the Job controller will delete all active Pods associated with this Job. Users must design their workload to gracefully handle this. Suspending a Job will reset the StartTime field of the Job, effectively resetting the ActiveDeadlineSeconds timer too. Defaults to false.\n\nThis field is beta-level, gated by SuspendJob feature flag (enabled by default).",
-=======
 	"completionMode":          "CompletionMode specifies how Pod completions are tracked. It can be `NonIndexed` (default) or `Indexed`.\n\n`NonIndexed` means that the Job is considered complete when there have been .spec.completions successfully completed Pods. Each Pod completion is homologous to each other.\n\n`Indexed` means that the Pods of a Job get an associated completion index from 0 to (.spec.completions - 1), available in the annotation batch.kubernetes.io/job-completion-index. The Job is considered complete when there is one successfully completed Pod for each index. When value is `Indexed`, .spec.completions must be specified and `.spec.parallelism` must be less than or equal to 10^5. In addition, The Pod name takes the form `$(job-name)-$(index)-$(random-string)`, the Pod hostname takes the form `$(job-name)-$(index)`.\n\nMore completion modes can be added in the future. If the Job controller observes a mode that it doesn't recognize, which is possible during upgrades due to version skew, the controller skips updates for the Job.",
 	"suspend":                 "Suspend specifies whether the Job controller should create Pods or not. If a Job is created with suspend set to true, no Pods are created by the Job controller. If a Job is suspended after creation (i.e. the flag goes from false to true), the Job controller will delete all active Pods associated with this Job. Users must design their workload to gracefully handle this. Suspending a Job will reset the StartTime field of the Job, effectively resetting the ActiveDeadlineSeconds timer too. Defaults to false.",
->>>>>>> e8d3e9b1
 }
 
 func (JobSpec) SwaggerDoc() map[string]string {
@@ -150,11 +139,7 @@
 	"failed":                  "The number of pods which reached phase Failed.",
 	"completedIndexes":        "CompletedIndexes holds the completed indexes when .spec.completionMode = \"Indexed\" in a text format. The indexes are represented as decimal integers separated by commas. The numbers are listed in increasing order. Three or more consecutive numbers are compressed and represented by the first and last element of the series, separated by a hyphen. For example, if the completed indexes are 1, 3, 4, 5 and 7, they are represented as \"1,3-5,7\".",
 	"uncountedTerminatedPods": "UncountedTerminatedPods holds the UIDs of Pods that have terminated but the job controller hasn't yet accounted for in the status counters.\n\nThe job controller creates pods with a finalizer. When a pod terminates (succeeded or failed), the controller does three steps to account for it in the job status: (1) Add the pod UID to the arrays in this field. (2) Remove the pod finalizer. (3) Remove the pod UID from the arrays while increasing the corresponding\n    counter.\n\nThis field is beta-level. The job controller only makes use of this field when the feature gate JobTrackingWithFinalizers is enabled (enabled by default). Old jobs might not be tracked using this field, in which case the field remains null.",
-<<<<<<< HEAD
-	"ready":                   "The number of pods which have a Ready condition.\n\nThis field is alpha-level. The job controller populates the field when the feature gate JobReadyPods is enabled (disabled by default).",
-=======
 	"ready":                   "The number of pods which have a Ready condition.\n\nThis field is beta-level. The job controller populates the field when the feature gate JobReadyPods is enabled (enabled by default).",
->>>>>>> e8d3e9b1
 }
 
 func (JobStatus) SwaggerDoc() map[string]string {
@@ -171,8 +156,6 @@
 	return map_JobTemplateSpec
 }
 
-<<<<<<< HEAD
-=======
 var map_PodFailurePolicy = map[string]string{
 	"":      "PodFailurePolicy describes how failed pods influence the backoffLimit.",
 	"rules": "A list of pod failure policy rules. The rules are evaluated in order. Once a rule matches a Pod failure, the remaining of the rules are ignored. When no rule matches the Pod failure, the default handling applies - the counter of pod failures is incremented and it is checked against the backoffLimit. At most 20 elements are allowed.",
@@ -214,7 +197,6 @@
 	return map_PodFailurePolicyRule
 }
 
->>>>>>> e8d3e9b1
 var map_UncountedTerminatedPods = map[string]string{
 	"":          "UncountedTerminatedPods holds UIDs of Pods that have terminated but haven't been accounted in Job status counters.",
 	"succeeded": "Succeeded holds UIDs of succeeded Pods.",
