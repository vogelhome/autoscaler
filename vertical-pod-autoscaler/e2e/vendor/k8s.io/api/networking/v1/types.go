/*
Copyright 2017 The Kubernetes Authors.

Licensed under the Apache License, Version 2.0 (the "License");
you may not use this file except in compliance with the License.
You may obtain a copy of the License at

    http://www.apache.org/licenses/LICENSE-2.0

Unless required by applicable law or agreed to in writing, software
distributed under the License is distributed on an "AS IS" BASIS,
WITHOUT WARRANTIES OR CONDITIONS OF ANY KIND, either express or implied.
See the License for the specific language governing permissions and
limitations under the License.
*/

package v1

import (
	v1 "k8s.io/api/core/v1"
	metav1 "k8s.io/apimachinery/pkg/apis/meta/v1"
	"k8s.io/apimachinery/pkg/util/intstr"
)

// +genclient
// +k8s:deepcopy-gen:interfaces=k8s.io/apimachinery/pkg/runtime.Object

// NetworkPolicy describes what network traffic is allowed for a set of Pods
type NetworkPolicy struct {
	metav1.TypeMeta `json:",inline"`
	// Standard object's metadata.
	// More info: https://git.k8s.io/community/contributors/devel/sig-architecture/api-conventions.md#metadata
	// +optional
	metav1.ObjectMeta `json:"metadata,omitempty" protobuf:"bytes,1,opt,name=metadata"`

	// Specification of the desired behavior for this NetworkPolicy.
	// +optional
	Spec NetworkPolicySpec `json:"spec,omitempty" protobuf:"bytes,2,opt,name=spec"`

	// Status is the current state of the NetworkPolicy.
	// More info: https://git.k8s.io/community/contributors/devel/sig-architecture/api-conventions.md#spec-and-status
	// +optional
	Status NetworkPolicyStatus `json:"status,omitempty" protobuf:"bytes,3,opt,name=status"`
}

// PolicyType string describes the NetworkPolicy type
// This type is beta-level in 1.8
// +enum
type PolicyType string

const (
	// PolicyTypeIngress is a NetworkPolicy that affects ingress traffic on selected pods
	PolicyTypeIngress PolicyType = "Ingress"
	// PolicyTypeEgress is a NetworkPolicy that affects egress traffic on selected pods
	PolicyTypeEgress PolicyType = "Egress"
)

// NetworkPolicySpec provides the specification of a NetworkPolicy
type NetworkPolicySpec struct {
	// Selects the pods to which this NetworkPolicy object applies. The array of
	// ingress rules is applied to any pods selected by this field. Multiple network
	// policies can select the same set of pods. In this case, the ingress rules for
	// each are combined additively. This field is NOT optional and follows standard
	// label selector semantics. An empty podSelector matches all pods in this
	// namespace.
	PodSelector metav1.LabelSelector `json:"podSelector" protobuf:"bytes,1,opt,name=podSelector"`

	// List of ingress rules to be applied to the selected pods. Traffic is allowed to
	// a pod if there are no NetworkPolicies selecting the pod
	// (and cluster policy otherwise allows the traffic), OR if the traffic source is
	// the pod's local node, OR if the traffic matches at least one ingress rule
	// across all of the NetworkPolicy objects whose podSelector matches the pod. If
	// this field is empty then this NetworkPolicy does not allow any traffic (and serves
	// solely to ensure that the pods it selects are isolated by default)
	// +optional
	Ingress []NetworkPolicyIngressRule `json:"ingress,omitempty" protobuf:"bytes,2,rep,name=ingress"`

	// List of egress rules to be applied to the selected pods. Outgoing traffic is
	// allowed if there are no NetworkPolicies selecting the pod (and cluster policy
	// otherwise allows the traffic), OR if the traffic matches at least one egress rule
	// across all of the NetworkPolicy objects whose podSelector matches the pod. If
	// this field is empty then this NetworkPolicy limits all outgoing traffic (and serves
	// solely to ensure that the pods it selects are isolated by default).
	// This field is beta-level in 1.8
	// +optional
	Egress []NetworkPolicyEgressRule `json:"egress,omitempty" protobuf:"bytes,3,rep,name=egress"`

	// List of rule types that the NetworkPolicy relates to.
	// Valid options are ["Ingress"], ["Egress"], or ["Ingress", "Egress"].
	// If this field is not specified, it will default based on the existence of Ingress or Egress rules;
	// policies that contain an Egress section are assumed to affect Egress, and all policies
	// (whether or not they contain an Ingress section) are assumed to affect Ingress.
	// If you want to write an egress-only policy, you must explicitly specify policyTypes [ "Egress" ].
	// Likewise, if you want to write a policy that specifies that no egress is allowed,
	// you must specify a policyTypes value that include "Egress" (since such a policy would not include
	// an Egress section and would otherwise default to just [ "Ingress" ]).
	// This field is beta-level in 1.8
	// +optional
	PolicyTypes []PolicyType `json:"policyTypes,omitempty" protobuf:"bytes,4,rep,name=policyTypes,casttype=PolicyType"`
}

// NetworkPolicyIngressRule describes a particular set of traffic that is allowed to the pods
// matched by a NetworkPolicySpec's podSelector. The traffic must match both ports and from.
type NetworkPolicyIngressRule struct {
	// List of ports which should be made accessible on the pods selected for this
	// rule. Each item in this list is combined using a logical OR. If this field is
	// empty or missing, this rule matches all ports (traffic not restricted by port).
	// If this field is present and contains at least one item, then this rule allows
	// traffic only if the traffic matches at least one port in the list.
	// +optional
	Ports []NetworkPolicyPort `json:"ports,omitempty" protobuf:"bytes,1,rep,name=ports"`

	// List of sources which should be able to access the pods selected for this rule.
	// Items in this list are combined using a logical OR operation. If this field is
	// empty or missing, this rule matches all sources (traffic not restricted by
	// source). If this field is present and contains at least one item, this rule
	// allows traffic only if the traffic matches at least one item in the from list.
	// +optional
	From []NetworkPolicyPeer `json:"from,omitempty" protobuf:"bytes,2,rep,name=from"`
}

// NetworkPolicyEgressRule describes a particular set of traffic that is allowed out of pods
// matched by a NetworkPolicySpec's podSelector. The traffic must match both ports and to.
// This type is beta-level in 1.8
type NetworkPolicyEgressRule struct {
	// List of destination ports for outgoing traffic.
	// Each item in this list is combined using a logical OR. If this field is
	// empty or missing, this rule matches all ports (traffic not restricted by port).
	// If this field is present and contains at least one item, then this rule allows
	// traffic only if the traffic matches at least one port in the list.
	// +optional
	Ports []NetworkPolicyPort `json:"ports,omitempty" protobuf:"bytes,1,rep,name=ports"`

	// List of destinations for outgoing traffic of pods selected for this rule.
	// Items in this list are combined using a logical OR operation. If this field is
	// empty or missing, this rule matches all destinations (traffic not restricted by
	// destination). If this field is present and contains at least one item, this rule
	// allows traffic only if the traffic matches at least one item in the to list.
	// +optional
	To []NetworkPolicyPeer `json:"to,omitempty" protobuf:"bytes,2,rep,name=to"`
}

// NetworkPolicyPort describes a port to allow traffic on
type NetworkPolicyPort struct {
	// The protocol (TCP, UDP, or SCTP) which traffic must match. If not specified, this
	// field defaults to TCP.
	// +optional
	Protocol *v1.Protocol `json:"protocol,omitempty" protobuf:"bytes,1,opt,name=protocol,casttype=k8s.io/api/core/v1.Protocol"`

	// The port on the given protocol. This can either be a numerical or named
	// port on a pod. If this field is not provided, this matches all port names and
	// numbers.
	// If present, only traffic on the specified protocol AND port will be matched.
	// +optional
	Port *intstr.IntOrString `json:"port,omitempty" protobuf:"bytes,2,opt,name=port"`

	// If set, indicates that the range of ports from port to endPort, inclusive,
	// should be allowed by the policy. This field cannot be defined if the port field
	// is not defined or if the port field is defined as a named (string) port.
	// The endPort must be equal or greater than port.
<<<<<<< HEAD
	// This feature is in Beta state and is enabled by default.
	// It can be disabled using the Feature Gate "NetworkPolicyEndPort".
=======
>>>>>>> e8d3e9b1
	// +optional
	EndPort *int32 `json:"endPort,omitempty" protobuf:"bytes,3,opt,name=endPort"`
}

// IPBlock describes a particular CIDR (Ex. "192.168.1.1/24","2001:db9::/64") that is allowed
// to the pods matched by a NetworkPolicySpec's podSelector. The except entry describes CIDRs
// that should not be included within this rule.
type IPBlock struct {
	// CIDR is a string representing the IP Block
	// Valid examples are "192.168.1.1/24" or "2001:db9::/64"
	CIDR string `json:"cidr" protobuf:"bytes,1,name=cidr"`
	// Except is a slice of CIDRs that should not be included within an IP Block
	// Valid examples are "192.168.1.1/24" or "2001:db9::/64"
	// Except values will be rejected if they are outside the CIDR range
	// +optional
	Except []string `json:"except,omitempty" protobuf:"bytes,2,rep,name=except"`
}

// NetworkPolicyPeer describes a peer to allow traffic to/from. Only certain combinations of
// fields are allowed
type NetworkPolicyPeer struct {
	// This is a label selector which selects Pods. This field follows standard label
	// selector semantics; if present but empty, it selects all pods.
	//
	// If NamespaceSelector is also set, then the NetworkPolicyPeer as a whole selects
	// the Pods matching PodSelector in the Namespaces selected by NamespaceSelector.
	// Otherwise it selects the Pods matching PodSelector in the policy's own Namespace.
	// +optional
	PodSelector *metav1.LabelSelector `json:"podSelector,omitempty" protobuf:"bytes,1,opt,name=podSelector"`

	// Selects Namespaces using cluster-scoped labels. This field follows standard label
	// selector semantics; if present but empty, it selects all namespaces.
	//
	// If PodSelector is also set, then the NetworkPolicyPeer as a whole selects
	// the Pods matching PodSelector in the Namespaces selected by NamespaceSelector.
	// Otherwise it selects all Pods in the Namespaces selected by NamespaceSelector.
	// +optional
	NamespaceSelector *metav1.LabelSelector `json:"namespaceSelector,omitempty" protobuf:"bytes,2,opt,name=namespaceSelector"`

	// IPBlock defines policy on a particular IPBlock. If this field is set then
	// neither of the other fields can be.
	// +optional
	IPBlock *IPBlock `json:"ipBlock,omitempty" protobuf:"bytes,3,rep,name=ipBlock"`
}

// NetworkPolicyConditionType is the type for status conditions on
// a NetworkPolicy. This type should be used with the
// NetworkPolicyStatus.Conditions field.
type NetworkPolicyConditionType string

const (
	// NetworkPolicyConditionStatusAccepted represents status of a Network Policy that could be properly parsed by
	// the Network Policy provider and will be implemented in the cluster
	NetworkPolicyConditionStatusAccepted NetworkPolicyConditionType = "Accepted"

	// NetworkPolicyConditionStatusPartialFailure represents status of a Network Policy that could be partially
	// parsed by the Network Policy provider and may not be completely implemented due to a lack of a feature or some
	// other condition
	NetworkPolicyConditionStatusPartialFailure NetworkPolicyConditionType = "PartialFailure"

	// NetworkPolicyConditionStatusFailure represents status of a Network Policy that could not be parsed by the
	// Network Policy provider and will not be implemented in the cluster
	NetworkPolicyConditionStatusFailure NetworkPolicyConditionType = "Failure"
)

// NetworkPolicyConditionReason defines the set of reasons that explain why a
// particular NetworkPolicy condition type has been raised.
type NetworkPolicyConditionReason string

const (
	// NetworkPolicyConditionReasonFeatureNotSupported represents a reason where the Network Policy may not have been
	// implemented in the cluster due to a lack of some feature not supported by the Network Policy provider
	NetworkPolicyConditionReasonFeatureNotSupported NetworkPolicyConditionReason = "FeatureNotSupported"
)

// NetworkPolicyStatus describe the current state of the NetworkPolicy.
type NetworkPolicyStatus struct {
	// Conditions holds an array of metav1.Condition that describe the state of the NetworkPolicy.
	// Current service state
	// +optional
	// +patchMergeKey=type
	// +patchStrategy=merge
	// +listType=map
	// +listMapKey=type
	Conditions []metav1.Condition `json:"conditions,omitempty" patchStrategy:"merge" patchMergeKey:"type" protobuf:"bytes,1,rep,name=conditions"`
}

// +k8s:deepcopy-gen:interfaces=k8s.io/apimachinery/pkg/runtime.Object

// NetworkPolicyList is a list of NetworkPolicy objects.
type NetworkPolicyList struct {
	metav1.TypeMeta `json:",inline"`
	// Standard list metadata.
	// More info: https://git.k8s.io/community/contributors/devel/sig-architecture/api-conventions.md#metadata
	// +optional
	metav1.ListMeta `json:"metadata,omitempty" protobuf:"bytes,1,opt,name=metadata"`

	// Items is a list of schema objects.
	Items []NetworkPolicy `json:"items" protobuf:"bytes,2,rep,name=items"`
}

// +genclient
// +k8s:deepcopy-gen:interfaces=k8s.io/apimachinery/pkg/runtime.Object

// Ingress is a collection of rules that allow inbound connections to reach the
// endpoints defined by a backend. An Ingress can be configured to give services
// externally-reachable urls, load balance traffic, terminate SSL, offer name
// based virtual hosting etc.
type Ingress struct {
	metav1.TypeMeta `json:",inline"`
	// Standard object's metadata.
	// More info: https://git.k8s.io/community/contributors/devel/sig-architecture/api-conventions.md#metadata
	// +optional
	metav1.ObjectMeta `json:"metadata,omitempty" protobuf:"bytes,1,opt,name=metadata"`

	// Spec is the desired state of the Ingress.
	// More info: https://git.k8s.io/community/contributors/devel/sig-architecture/api-conventions.md#spec-and-status
	// +optional
	Spec IngressSpec `json:"spec,omitempty" protobuf:"bytes,2,opt,name=spec"`

	// Status is the current state of the Ingress.
	// More info: https://git.k8s.io/community/contributors/devel/sig-architecture/api-conventions.md#spec-and-status
	// +optional
	Status IngressStatus `json:"status,omitempty" protobuf:"bytes,3,opt,name=status"`
}

// +k8s:deepcopy-gen:interfaces=k8s.io/apimachinery/pkg/runtime.Object

// IngressList is a collection of Ingress.
type IngressList struct {
	metav1.TypeMeta `json:",inline"`
	// Standard object's metadata.
	// More info: https://git.k8s.io/community/contributors/devel/sig-architecture/api-conventions.md#metadata
	// +optional
	metav1.ListMeta `json:"metadata,omitempty" protobuf:"bytes,1,opt,name=metadata"`

	// Items is the list of Ingress.
	Items []Ingress `json:"items" protobuf:"bytes,2,rep,name=items"`
}

// IngressSpec describes the Ingress the user wishes to exist.
type IngressSpec struct {
<<<<<<< HEAD
	// IngressClassName is the name of the IngressClass cluster resource. The
	// associated IngressClass defines which controller will implement the
	// resource. This replaces the deprecated `kubernetes.io/ingress.class`
	// annotation. For backwards compatibility, when that annotation is set, it
	// must be given precedence over this field. The controller may emit a
	// warning if the field and annotation have different values.
	// Implementations of this API should ignore Ingresses without a class
	// specified. An IngressClass resource may be marked as default, which can
	// be used to set a default value for this field. For more information,
	// refer to the IngressClass documentation.
=======
	// IngressClassName is the name of an IngressClass cluster resource. Ingress
	// controller implementations use this field to know whether they should be
	// serving this Ingress resource, by a transitive connection
	// (controller -> IngressClass -> Ingress resource). Although the
	// `kubernetes.io/ingress.class` annotation (simple constant name) was never
	// formally defined, it was widely supported by Ingress controllers to create
	// a direct binding between Ingress controller and Ingress resources. Newly
	// created Ingress resources should prefer using the field. However, even
	// though the annotation is officially deprecated, for backwards compatibility
	// reasons, ingress controllers should still honor that annotation if present.
>>>>>>> e8d3e9b1
	// +optional
	IngressClassName *string `json:"ingressClassName,omitempty" protobuf:"bytes,4,opt,name=ingressClassName"`

	// DefaultBackend is the backend that should handle requests that don't
	// match any rule. If Rules are not specified, DefaultBackend must be specified.
	// If DefaultBackend is not set, the handling of requests that do not match any
	// of the rules will be up to the Ingress controller.
	// +optional
	DefaultBackend *IngressBackend `json:"defaultBackend,omitempty" protobuf:"bytes,1,opt,name=defaultBackend"`

	// TLS configuration. Currently the Ingress only supports a single TLS
	// port, 443. If multiple members of this list specify different hosts, they
	// will be multiplexed on the same port according to the hostname specified
	// through the SNI TLS extension, if the ingress controller fulfilling the
	// ingress supports SNI.
	// +listType=atomic
	// +optional
	TLS []IngressTLS `json:"tls,omitempty" protobuf:"bytes,2,rep,name=tls"`

	// A list of host rules used to configure the Ingress. If unspecified, or
	// no rule matches, all traffic is sent to the default backend.
	// +listType=atomic
	// +optional
	Rules []IngressRule `json:"rules,omitempty" protobuf:"bytes,3,rep,name=rules"`
}

// IngressTLS describes the transport layer security associated with an Ingress.
type IngressTLS struct {
	// Hosts are a list of hosts included in the TLS certificate. The values in
	// this list must match the name/s used in the tlsSecret. Defaults to the
	// wildcard host setting for the loadbalancer controller fulfilling this
	// Ingress, if left unspecified.
	// +listType=atomic
	// +optional
	Hosts []string `json:"hosts,omitempty" protobuf:"bytes,1,rep,name=hosts"`
	// SecretName is the name of the secret used to terminate TLS traffic on
	// port 443. Field is left optional to allow TLS routing based on SNI
	// hostname alone. If the SNI host in a listener conflicts with the "Host"
	// header field used by an IngressRule, the SNI host is used for termination
	// and value of the Host header is used for routing.
	// +optional
	SecretName string `json:"secretName,omitempty" protobuf:"bytes,2,opt,name=secretName"`
}

// IngressStatus describe the current state of the Ingress.
type IngressStatus struct {
	// LoadBalancer contains the current status of the load-balancer.
	// +optional
	LoadBalancer v1.LoadBalancerStatus `json:"loadBalancer,omitempty" protobuf:"bytes,1,opt,name=loadBalancer"`
}

// IngressRule represents the rules mapping the paths under a specified host to
// the related backend services. Incoming requests are first evaluated for a host
// match, then routed to the backend associated with the matching IngressRuleValue.
type IngressRule struct {
	// Host is the fully qualified domain name of a network host, as defined by RFC 3986.
	// Note the following deviations from the "host" part of the
	// URI as defined in RFC 3986:
	// 1. IPs are not allowed. Currently an IngressRuleValue can only apply to
	//    the IP in the Spec of the parent Ingress.
	// 2. The `:` delimiter is not respected because ports are not allowed.
	//	  Currently the port of an Ingress is implicitly :80 for http and
	//	  :443 for https.
	// Both these may change in the future.
	// Incoming requests are matched against the host before the
	// IngressRuleValue. If the host is unspecified, the Ingress routes all
	// traffic based on the specified IngressRuleValue.
	//
	// Host can be "precise" which is a domain name without the terminating dot of
	// a network host (e.g. "foo.bar.com") or "wildcard", which is a domain name
	// prefixed with a single wildcard label (e.g. "*.foo.com").
	// The wildcard character '*' must appear by itself as the first DNS label and
	// matches only a single label. You cannot have a wildcard label by itself (e.g. Host == "*").
	// Requests will be matched against the Host field in the following way:
	// 1. If Host is precise, the request matches this rule if the http host header is equal to Host.
	// 2. If Host is a wildcard, then the request matches this rule if the http host header
	// is to equal to the suffix (removing the first label) of the wildcard rule.
	// +optional
	Host string `json:"host,omitempty" protobuf:"bytes,1,opt,name=host"`
	// IngressRuleValue represents a rule to route requests for this IngressRule.
	// If unspecified, the rule defaults to a http catch-all. Whether that sends
	// just traffic matching the host to the default backend or all traffic to the
	// default backend, is left to the controller fulfilling the Ingress. Http is
	// currently the only supported IngressRuleValue.
	// +optional
	IngressRuleValue `json:",inline,omitempty" protobuf:"bytes,2,opt,name=ingressRuleValue"`
}

// IngressRuleValue represents a rule to apply against incoming requests. If the
// rule is satisfied, the request is routed to the specified backend. Currently
// mixing different types of rules in a single Ingress is disallowed, so exactly
// one of the following must be set.
type IngressRuleValue struct {
	// +optional
	HTTP *HTTPIngressRuleValue `json:"http,omitempty" protobuf:"bytes,1,opt,name=http"`
}

// HTTPIngressRuleValue is a list of http selectors pointing to backends.
// In the example: http://<host>/<path>?<searchpart> -> backend where
// where parts of the url correspond to RFC 3986, this resource will be used
// to match against everything after the last '/' and before the first '?'
// or '#'.
type HTTPIngressRuleValue struct {
	// A collection of paths that map requests to backends.
	// +listType=atomic
	Paths []HTTPIngressPath `json:"paths" protobuf:"bytes,1,rep,name=paths"`
}

// PathType represents the type of path referred to by a HTTPIngressPath.
// +enum
type PathType string

const (
	// PathTypeExact matches the URL path exactly and with case sensitivity.
	PathTypeExact = PathType("Exact")

	// PathTypePrefix matches based on a URL path prefix split by '/'. Matching
	// is case sensitive and done on a path element by element basis. A path
	// element refers to the list of labels in the path split by the '/'
	// separator. A request is a match for path p if every p is an element-wise
	// prefix of p of the request path. Note that if the last element of the
	// path is a substring of the last element in request path, it is not a
	// match (e.g. /foo/bar matches /foo/bar/baz, but does not match
	// /foo/barbaz). If multiple matching paths exist in an Ingress spec, the
	// longest matching path is given priority.
	// Examples:
	// - /foo/bar does not match requests to /foo/barbaz
	// - /foo/bar matches request to /foo/bar and /foo/bar/baz
	// - /foo and /foo/ both match requests to /foo and /foo/. If both paths are
	//   present in an Ingress spec, the longest matching path (/foo/) is given
	//   priority.
	PathTypePrefix = PathType("Prefix")

	// PathTypeImplementationSpecific matching is up to the IngressClass.
	// Implementations can treat this as a separate PathType or treat it
	// identically to Prefix or Exact path types.
	PathTypeImplementationSpecific = PathType("ImplementationSpecific")
)

// HTTPIngressPath associates a path with a backend. Incoming urls matching the
// path are forwarded to the backend.
type HTTPIngressPath struct {
	// Path is matched against the path of an incoming request. Currently it can
	// contain characters disallowed from the conventional "path" part of a URL
	// as defined by RFC 3986. Paths must begin with a '/' and must be present
	// when using PathType with value "Exact" or "Prefix".
	// +optional
	Path string `json:"path,omitempty" protobuf:"bytes,1,opt,name=path"`

	// PathType determines the interpretation of the Path matching. PathType can
	// be one of the following values:
	// * Exact: Matches the URL path exactly.
	// * Prefix: Matches based on a URL path prefix split by '/'. Matching is
	//   done on a path element by element basis. A path element refers is the
	//   list of labels in the path split by the '/' separator. A request is a
	//   match for path p if every p is an element-wise prefix of p of the
	//   request path. Note that if the last element of the path is a substring
	//   of the last element in request path, it is not a match (e.g. /foo/bar
	//   matches /foo/bar/baz, but does not match /foo/barbaz).
	// * ImplementationSpecific: Interpretation of the Path matching is up to
	//   the IngressClass. Implementations can treat this as a separate PathType
	//   or treat it identically to Prefix or Exact path types.
	// Implementations are required to support all path types.
	PathType *PathType `json:"pathType" protobuf:"bytes,3,opt,name=pathType"`

	// Backend defines the referenced service endpoint to which the traffic
	// will be forwarded to.
	Backend IngressBackend `json:"backend" protobuf:"bytes,2,opt,name=backend"`
}

// IngressBackend describes all endpoints for a given service and port.
type IngressBackend struct {
	// Service references a Service as a Backend.
	// This is a mutually exclusive setting with "Resource".
	// +optional
	Service *IngressServiceBackend `json:"service,omitempty" protobuf:"bytes,4,opt,name=service"`

	// Resource is an ObjectRef to another Kubernetes resource in the namespace
	// of the Ingress object. If resource is specified, a service.Name and
	// service.Port must not be specified.
	// This is a mutually exclusive setting with "Service".
	// +optional
	Resource *v1.TypedLocalObjectReference `json:"resource,omitempty" protobuf:"bytes,3,opt,name=resource"`
}

// IngressServiceBackend references a Kubernetes Service as a Backend.
type IngressServiceBackend struct {
	// Name is the referenced service. The service must exist in
	// the same namespace as the Ingress object.
	Name string `json:"name" protobuf:"bytes,1,opt,name=name"`

	// Port of the referenced service. A port name or port number
	// is required for a IngressServiceBackend.
	Port ServiceBackendPort `json:"port,omitempty" protobuf:"bytes,2,opt,name=port"`
}

// ServiceBackendPort is the service port being referenced.
type ServiceBackendPort struct {
	// Name is the name of the port on the Service.
	// This is a mutually exclusive setting with "Number".
	// +optional
	Name string `json:"name,omitempty" protobuf:"bytes,1,opt,name=name"`

	// Number is the numerical port number (e.g. 80) on the Service.
	// This is a mutually exclusive setting with "Name".
	// +optional
	Number int32 `json:"number,omitempty" protobuf:"bytes,2,opt,name=number"`
}

// +genclient
// +genclient:nonNamespaced
// +k8s:deepcopy-gen:interfaces=k8s.io/apimachinery/pkg/runtime.Object

// IngressClass represents the class of the Ingress, referenced by the Ingress
// Spec. The `ingressclass.kubernetes.io/is-default-class` annotation can be
// used to indicate that an IngressClass should be considered default. When a
// single IngressClass resource has this annotation set to true, new Ingress
// resources without a class specified will be assigned this default class.
type IngressClass struct {
	metav1.TypeMeta `json:",inline"`
	// Standard object's metadata.
	// More info: https://git.k8s.io/community/contributors/devel/sig-architecture/api-conventions.md#metadata
	// +optional
	metav1.ObjectMeta `json:"metadata,omitempty" protobuf:"bytes,1,opt,name=metadata"`

	// Spec is the desired state of the IngressClass.
	// More info: https://git.k8s.io/community/contributors/devel/sig-architecture/api-conventions.md#spec-and-status
	// +optional
	Spec IngressClassSpec `json:"spec,omitempty" protobuf:"bytes,2,opt,name=spec"`
}

// IngressClassSpec provides information about the class of an Ingress.
type IngressClassSpec struct {
	// Controller refers to the name of the controller that should handle this
	// class. This allows for different "flavors" that are controlled by the
	// same controller. For example, you may have different Parameters for the
	// same implementing controller. This should be specified as a
	// domain-prefixed path no more than 250 characters in length, e.g.
	// "acme.io/ingress-controller". This field is immutable.
	Controller string `json:"controller,omitempty" protobuf:"bytes,1,opt,name=controller"`

	// Parameters is a link to a custom resource containing additional
	// configuration for the controller. This is optional if the controller does
	// not require extra parameters.
	// +optional
	Parameters *IngressClassParametersReference `json:"parameters,omitempty" protobuf:"bytes,2,opt,name=parameters"`
}

const (
	// IngressClassParametersReferenceScopeNamespace indicates that the
	// referenced Parameters resource is namespace-scoped.
	IngressClassParametersReferenceScopeNamespace = "Namespace"
<<<<<<< HEAD
	// IngressClassParametersReferenceScopeNamespace indicates that the
=======
	// IngressClassParametersReferenceScopeCluster indicates that the
>>>>>>> e8d3e9b1
	// referenced Parameters resource is cluster-scoped.
	IngressClassParametersReferenceScopeCluster = "Cluster"
)

// IngressClassParametersReference identifies an API object. This can be used
// to specify a cluster or namespace-scoped resource.
type IngressClassParametersReference struct {
	// APIGroup is the group for the resource being referenced. If APIGroup is
	// not specified, the specified Kind must be in the core API group. For any
	// other third-party types, APIGroup is required.
	// +optional
	APIGroup *string `json:"apiGroup,omitempty" protobuf:"bytes,1,opt,name=aPIGroup"`
	// Kind is the type of resource being referenced.
	Kind string `json:"kind" protobuf:"bytes,2,opt,name=kind"`
	// Name is the name of resource being referenced.
	Name string `json:"name" protobuf:"bytes,3,opt,name=name"`
	// Scope represents if this refers to a cluster or namespace scoped resource.
	// This may be set to "Cluster" (default) or "Namespace".
	// +optional
	Scope *string `json:"scope" protobuf:"bytes,4,opt,name=scope"`
	// Namespace is the namespace of the resource being referenced. This field is
	// required when scope is set to "Namespace" and must be unset when scope is set to
	// "Cluster".
	// +optional
	Namespace *string `json:"namespace,omitempty" protobuf:"bytes,5,opt,name=namespace"`
}

// +k8s:deepcopy-gen:interfaces=k8s.io/apimachinery/pkg/runtime.Object

// IngressClassList is a collection of IngressClasses.
type IngressClassList struct {
	metav1.TypeMeta `json:",inline"`
	// Standard list metadata.
	// +optional
	metav1.ListMeta `json:"metadata,omitempty" protobuf:"bytes,1,opt,name=metadata"`

	// Items is the list of IngressClasses.
	Items []IngressClass `json:"items" protobuf:"bytes,2,rep,name=items"`
}<|MERGE_RESOLUTION|>--- conflicted
+++ resolved
@@ -158,11 +158,6 @@
 	// should be allowed by the policy. This field cannot be defined if the port field
 	// is not defined or if the port field is defined as a named (string) port.
 	// The endPort must be equal or greater than port.
-<<<<<<< HEAD
-	// This feature is in Beta state and is enabled by default.
-	// It can be disabled using the Feature Gate "NetworkPolicyEndPort".
-=======
->>>>>>> e8d3e9b1
 	// +optional
 	EndPort *int32 `json:"endPort,omitempty" protobuf:"bytes,3,opt,name=endPort"`
 }
@@ -305,18 +300,6 @@
 
 // IngressSpec describes the Ingress the user wishes to exist.
 type IngressSpec struct {
-<<<<<<< HEAD
-	// IngressClassName is the name of the IngressClass cluster resource. The
-	// associated IngressClass defines which controller will implement the
-	// resource. This replaces the deprecated `kubernetes.io/ingress.class`
-	// annotation. For backwards compatibility, when that annotation is set, it
-	// must be given precedence over this field. The controller may emit a
-	// warning if the field and annotation have different values.
-	// Implementations of this API should ignore Ingresses without a class
-	// specified. An IngressClass resource may be marked as default, which can
-	// be used to set a default value for this field. For more information,
-	// refer to the IngressClass documentation.
-=======
 	// IngressClassName is the name of an IngressClass cluster resource. Ingress
 	// controller implementations use this field to know whether they should be
 	// serving this Ingress resource, by a transitive connection
@@ -327,7 +310,6 @@
 	// created Ingress resources should prefer using the field. However, even
 	// though the annotation is officially deprecated, for backwards compatibility
 	// reasons, ingress controllers should still honor that annotation if present.
->>>>>>> e8d3e9b1
 	// +optional
 	IngressClassName *string `json:"ingressClassName,omitempty" protobuf:"bytes,4,opt,name=ingressClassName"`
 
@@ -580,11 +562,7 @@
 	// IngressClassParametersReferenceScopeNamespace indicates that the
 	// referenced Parameters resource is namespace-scoped.
 	IngressClassParametersReferenceScopeNamespace = "Namespace"
-<<<<<<< HEAD
-	// IngressClassParametersReferenceScopeNamespace indicates that the
-=======
 	// IngressClassParametersReferenceScopeCluster indicates that the
->>>>>>> e8d3e9b1
 	// referenced Parameters resource is cluster-scoped.
 	IngressClassParametersReferenceScopeCluster = "Cluster"
 )
