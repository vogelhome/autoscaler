--- conflicted
+++ resolved
@@ -211,17 +211,12 @@
 		return c, err
 	})
 
-<<<<<<< HEAD
-	ctx := context.TODO()
-	tunnel, err := client.CreateSingleUseGrpcTunnel(ctx, udsName, dialOption, grpc.WithInsecure())
-=======
 	// CreateSingleUseGrpcTunnel() unfortunately couples dial and connection contexts. Because of that,
 	// we cannot use ctx just for dialing and control the connection lifetime separately.
 	// See https://github.com/kubernetes-sigs/apiserver-network-proxy/issues/357.
 	tunnelCtx := context.TODO()
 	tunnel, err := client.CreateSingleUseGrpcTunnel(tunnelCtx, udsName, dialOption,
 		grpc.WithTransportCredentials(insecure.NewCredentials()))
->>>>>>> e8d3e9b1
 	if err != nil {
 		return nil, err
 	}
