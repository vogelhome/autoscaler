--- conflicted
+++ resolved
@@ -22,10 +22,6 @@
 	"errors"
 	"flag"
 	"fmt"
-<<<<<<< HEAD
-	"io/ioutil"
-=======
->>>>>>> e8d3e9b1
 	"math"
 	"os"
 	"path"
@@ -33,14 +29,10 @@
 	"strings"
 	"time"
 
-<<<<<<< HEAD
-	"github.com/onsi/ginkgo/config"
-=======
 	"github.com/onsi/ginkgo/v2"
 	"github.com/onsi/ginkgo/v2/reporters"
 	"github.com/onsi/ginkgo/v2/types"
 
->>>>>>> e8d3e9b1
 	restclient "k8s.io/client-go/rest"
 	"k8s.io/client-go/tools/clientcmd"
 	clientcmdapi "k8s.io/client-go/tools/clientcmd/api"
@@ -198,12 +190,9 @@
 	// RequireDevices makes mandatory on the environment on which tests are run 1+ devices exposed through device plugins.
 	// With this enabled The e2e tests requiring devices for their operation can assume that if devices aren't reported, the test can fail
 	RequireDevices bool
-<<<<<<< HEAD
-=======
 
 	// Enable volume drivers which are disabled by default. See test/e2e/storage/in_tree_volumes.go for details.
 	EnabledVolumeDrivers []string
->>>>>>> e8d3e9b1
 }
 
 // NodeKillerConfig describes configuration of NodeKiller -- a utility to
@@ -319,11 +308,7 @@
 	flags.BoolVar(&TestContext.GatherLogsSizes, "gather-logs-sizes", false, "If set to true framework will be monitoring logs sizes on all machines running e2e tests.")
 	flags.IntVar(&TestContext.MaxNodesToGather, "max-nodes-to-gather-from", 20, "The maximum number of nodes to gather extended info from on test failure.")
 	flags.StringVar(&TestContext.GatherMetricsAfterTest, "gather-metrics-at-teardown", "false", "If set to 'true' framework will gather metrics from all components after each test. If set to 'master' only master component metrics would be gathered.")
-<<<<<<< HEAD
-	flags.BoolVar(&TestContext.GatherSuiteMetricsAfterTest, "gather-suite-metrics-at-teardown", false, "If set to true framwork will gather metrics from all components after the whole test suite completes.")
-=======
 	flags.BoolVar(&TestContext.GatherSuiteMetricsAfterTest, "gather-suite-metrics-at-teardown", false, "If set to true framework will gather metrics from all components after the whole test suite completes.")
->>>>>>> e8d3e9b1
 	flags.BoolVar(&TestContext.IncludeClusterAutoscalerMetrics, "include-cluster-autoscaler", false, "If set to true, framework will include Cluster Autoscaler when gathering metrics.")
 	flags.StringVar(&TestContext.OutputPrintType, "output-print-type", "json", "Format in which summaries should be printed: 'hr' for human readable, 'json' for JSON ones.")
 	flags.BoolVar(&TestContext.DumpLogsOnFailure, "dump-logs-on-failure", true, "If set to true test will dump data about the namespace in which test was running.")
@@ -342,13 +327,6 @@
 	flags.StringVar(&TestContext.SystemdServices, "systemd-services", "docker", "The comma separated list of systemd services the framework will dump logs for.")
 	flags.BoolVar(&TestContext.DumpSystemdJournal, "dump-systemd-journal", false, "Whether to dump the full systemd journal.")
 	flags.StringVar(&TestContext.ImageServiceEndpoint, "image-service-endpoint", "", "The image service endpoint of cluster VM instances.")
-<<<<<<< HEAD
-	flags.StringVar(&TestContext.DockershimCheckpointDir, "dockershim-checkpoint-dir", "/var/lib/dockershim/sandbox", "The directory for dockershim to store sandbox checkpoints.")
-	// Expect the test suite to work with both the new and legacy non-blocking control plane taints by default
-	flags.StringVar(&TestContext.NonblockingTaints, "non-blocking-taints", `node-role.kubernetes.io/control-plane,node-role.kubernetes.io/master`, "Nodes with taints in this comma-delimited list will not block the test framework from starting tests. The default taint 'node-role.kubernetes.io/master' is DEPRECATED and will be removed from the list in a future release.")
-
-	flags.BoolVar(&TestContext.ListImages, "list-images", false, "If true, will show list of images used for runnning tests.")
-=======
 	// TODO: remove the node-role.kubernetes.io/master taint in 1.25 or later.
 	// The change will likely require an action for some users that do not
 	// use k8s originated tools like kubeadm or kOps for creating clusters
@@ -357,7 +335,6 @@
 	flags.StringVar(&TestContext.NonblockingTaints, "non-blocking-taints", `node-role.kubernetes.io/control-plane,node-role.kubernetes.io/master`, "Nodes with taints in this comma-delimited list will not block the test framework from starting tests. The default taint 'node-role.kubernetes.io/master' is DEPRECATED and will be removed from the list in a future release.")
 
 	flags.BoolVar(&TestContext.ListImages, "list-images", false, "If true, will show list of images used for running tests.")
->>>>>>> e8d3e9b1
 	flags.BoolVar(&TestContext.ListConformanceTests, "list-conformance-tests", false, "If true, will show list of conformance tests.")
 	flags.StringVar(&TestContext.KubectlPath, "kubectl-path", "kubectl", "The kubectl binary to use. For development, you might use 'cluster/kubectl.sh' here.")
 
@@ -367,8 +344,6 @@
 
 	flags.StringVar(&TestContext.SnapshotControllerPodName, "snapshot-controller-pod-name", "", "The pod name to use for identifying the snapshot controller in the kube-system namespace.")
 	flags.IntVar(&TestContext.SnapshotControllerHTTPPort, "snapshot-controller-http-port", 0, "The port to use for snapshot controller HTTP communication.")
-<<<<<<< HEAD
-=======
 
 	flags.Var(&stringArrayValue{&TestContext.EnabledVolumeDrivers}, "enabled-volume-drivers", "Comma-separated list of in-tree volume drivers to enable for testing. This is only needed for in-tree drivers disabled by default. An example is gcepd; see test/e2e/storage/in_tree_volumes.go for full details.")
 }
@@ -387,7 +362,6 @@
 		suiteConfig.SkipStrings = []string{`\[Flaky\]|\[Feature:.+\]`}
 	}
 	return suiteConfig, reporterConfig
->>>>>>> e8d3e9b1
 }
 
 // RegisterClusterFlags registers flags specific to the cluster e2e test suite.
