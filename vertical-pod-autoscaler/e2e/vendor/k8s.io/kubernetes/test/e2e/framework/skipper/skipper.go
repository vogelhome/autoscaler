--- conflicted
+++ resolved
@@ -137,11 +137,6 @@
 	}
 }
 
-<<<<<<< HEAD
-// SkipUnlessFeatureGateEnabled skips if the feature is disabled
-func SkipUnlessFeatureGateEnabled(gate featuregate.Feature) {
-	if !utilfeature.DefaultFeatureGate.Enabled(gate) {
-=======
 var featureGate featuregate.FeatureGate
 
 // InitFeatureGates must be called in test suites that have a --feature-gates parameter.
@@ -167,16 +162,10 @@
 		framework.Failf("Feature gate checking is not enabled, don't use SkipUnlessFeatureGateEnabled(%v). Instead use the Feature tag.", gate)
 	}
 	if !featureGate.Enabled(gate) {
->>>>>>> e8d3e9b1
 		skipInternalf(1, "Only supported when %v feature is enabled", gate)
 	}
 }
 
-<<<<<<< HEAD
-// SkipIfFeatureGateEnabled skips if the feature is enabled
-func SkipIfFeatureGateEnabled(gate featuregate.Feature) {
-	if utilfeature.DefaultFeatureGate.Enabled(gate) {
-=======
 // SkipIfFeatureGateEnabled skips if the feature is enabled.
 //
 // Beware that this only works in test suites that have a --feature-gate
@@ -188,7 +177,6 @@
 		framework.Failf("Feature gate checking is not enabled, don't use SkipFeatureGateEnabled(%v). Instead use the Feature tag.", gate)
 	}
 	if featureGate.Enabled(gate) {
->>>>>>> e8d3e9b1
 		skipInternalf(1, "Only supported when %v feature is disabled", gate)
 	}
 }
@@ -323,19 +311,6 @@
 	SkipUnlessNodeOSDistroIs(AppArmorDistros...)
 }
 
-<<<<<<< HEAD
-// RunIfContainerRuntimeIs runs if the container runtime is included in the runtimes.
-func RunIfContainerRuntimeIs(runtimes ...string) {
-	for _, containerRuntime := range runtimes {
-		if containerRuntime == framework.TestContext.ContainerRuntime {
-			return
-		}
-	}
-	skipInternalf(1, "Skipped because container runtime %q is not in %s", framework.TestContext.ContainerRuntime, runtimes)
-}
-
-=======
->>>>>>> e8d3e9b1
 // RunIfSystemSpecNameIs runs if the system spec name is included in the names.
 func RunIfSystemSpecNameIs(names ...string) {
 	for _, name := range names {
@@ -366,8 +341,6 @@
 	if err := c.CoreV1().Pods(ns).Delete(context.TODO(), pod.Name, metav1.DeleteOptions{DryRun: []string{metav1.DryRunAll}}); err != nil {
 		skipInternalf(1, "Skipped because client failed to delete component:%s pod, err:%v", componentName, err)
 	}
-<<<<<<< HEAD
-=======
 }
 
 // SkipIfIPv6 skips if the cluster IP family is IPv6 and the provider is included in the unsupportedProviders.
@@ -375,5 +348,4 @@
 	if framework.TestContext.ClusterIsIPv6() && framework.ProviderIs(unsupportedProviders...) {
 		skipInternalf(1, "Not supported for IPv6 clusters and providers %v (found %s)", unsupportedProviders, framework.TestContext.Provider)
 	}
->>>>>>> e8d3e9b1
 }