--- conflicted
+++ resolved
@@ -21,11 +21,7 @@
 	"os"
 	"sync"
 
-<<<<<<< HEAD
-	"k8s.io/api/core/v1"
-=======
 	v1 "k8s.io/api/core/v1"
->>>>>>> e8d3e9b1
 	clientset "k8s.io/client-go/kubernetes"
 )
 
