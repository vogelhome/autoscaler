--- conflicted
+++ resolved
@@ -337,8 +337,6 @@
 	return
 }
 
-<<<<<<< HEAD
-=======
 func Recvmsg(fd int, p, oob []byte, flags int) (n, oobn int, recvflags int, from Sockaddr, err error) {
 	var iov [1]Iovec
 	if len(p) > 0 {
@@ -426,7 +424,6 @@
 	return sendmsgN(fd, iov, oob, ptr, salen, flags)
 }
 
->>>>>>> e8d3e9b1
 func Send(s int, buf []byte, flags int) (err error) {
 	return sendto(s, buf, flags, nil, 0)
 }
