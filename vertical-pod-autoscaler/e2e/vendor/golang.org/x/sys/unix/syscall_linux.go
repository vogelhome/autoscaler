// Copyright 2009 The Go Authors. All rights reserved.
// Use of this source code is governed by a BSD-style
// license that can be found in the LICENSE file.

// Linux system calls.
// This file is compiled as ordinary Go code,
// but it is also input to mksyscall,
// which parses the //sys lines and generates system call stubs.
// Note that sometimes we use a lowercase //sys name and
// wrap it in our own nicer implementation.

package unix

import (
	"encoding/binary"
	"syscall"
	"time"
	"unsafe"
)

/*
 * Wrapped
 */

func Access(path string, mode uint32) (err error) {
	return Faccessat(AT_FDCWD, path, mode, 0)
}

func Chmod(path string, mode uint32) (err error) {
	return Fchmodat(AT_FDCWD, path, mode, 0)
}

func Chown(path string, uid int, gid int) (err error) {
	return Fchownat(AT_FDCWD, path, uid, gid, 0)
}

func Creat(path string, mode uint32) (fd int, err error) {
	return Open(path, O_CREAT|O_WRONLY|O_TRUNC, mode)
}

func EpollCreate(size int) (fd int, err error) {
	if size <= 0 {
		return -1, EINVAL
	}
	return EpollCreate1(0)
}

//sys	FanotifyInit(flags uint, event_f_flags uint) (fd int, err error)
//sys	fanotifyMark(fd int, flags uint, mask uint64, dirFd int, pathname *byte) (err error)

func FanotifyMark(fd int, flags uint, mask uint64, dirFd int, pathname string) (err error) {
	if pathname == "" {
		return fanotifyMark(fd, flags, mask, dirFd, nil)
	}
	p, err := BytePtrFromString(pathname)
	if err != nil {
		return err
	}
	return fanotifyMark(fd, flags, mask, dirFd, p)
}

//sys	fchmodat(dirfd int, path string, mode uint32) (err error)

func Fchmodat(dirfd int, path string, mode uint32, flags int) (err error) {
	// Linux fchmodat doesn't support the flags parameter. Mimick glibc's behavior
	// and check the flags. Otherwise the mode would be applied to the symlink
	// destination which is not what the user expects.
	if flags&^AT_SYMLINK_NOFOLLOW != 0 {
		return EINVAL
	} else if flags&AT_SYMLINK_NOFOLLOW != 0 {
		return EOPNOTSUPP
	}
	return fchmodat(dirfd, path, mode)
}

<<<<<<< HEAD
=======
func InotifyInit() (fd int, err error) {
	return InotifyInit1(0)
}

>>>>>>> e8d3e9b1
//sys	ioctl(fd int, req uint, arg uintptr) (err error) = SYS_IOCTL
//sys	ioctlPtr(fd int, req uint, arg unsafe.Pointer) (err error) = SYS_IOCTL

// ioctl itself should not be exposed directly, but additional get/set functions
// for specific types are permissible. These are defined in ioctl.go and
// ioctl_linux.go.
//
// The third argument to ioctl is often a pointer but sometimes an integer.
// Callers should use ioctlPtr when the third argument is a pointer and ioctl
// when the third argument is an integer.
//
// TODO: some existing code incorrectly uses ioctl when it should use ioctlPtr.

//sys	Linkat(olddirfd int, oldpath string, newdirfd int, newpath string, flags int) (err error)

func Link(oldpath string, newpath string) (err error) {
	return Linkat(AT_FDCWD, oldpath, AT_FDCWD, newpath, 0)
}

func Mkdir(path string, mode uint32) (err error) {
	return Mkdirat(AT_FDCWD, path, mode)
}

func Mknod(path string, mode uint32, dev int) (err error) {
	return Mknodat(AT_FDCWD, path, mode, dev)
}

func Open(path string, mode int, perm uint32) (fd int, err error) {
	return openat(AT_FDCWD, path, mode|O_LARGEFILE, perm)
}

//sys	openat(dirfd int, path string, flags int, mode uint32) (fd int, err error)

func Openat(dirfd int, path string, flags int, mode uint32) (fd int, err error) {
	return openat(dirfd, path, flags|O_LARGEFILE, mode)
}

//sys	openat2(dirfd int, path string, open_how *OpenHow, size int) (fd int, err error)

func Openat2(dirfd int, path string, how *OpenHow) (fd int, err error) {
	return openat2(dirfd, path, how, SizeofOpenHow)
}

<<<<<<< HEAD
=======
func Pipe(p []int) error {
	return Pipe2(p, 0)
}

//sysnb	pipe2(p *[2]_C_int, flags int) (err error)

func Pipe2(p []int, flags int) error {
	if len(p) != 2 {
		return EINVAL
	}
	var pp [2]_C_int
	err := pipe2(&pp, flags)
	if err == nil {
		p[0] = int(pp[0])
		p[1] = int(pp[1])
	}
	return err
}

>>>>>>> e8d3e9b1
//sys	ppoll(fds *PollFd, nfds int, timeout *Timespec, sigmask *Sigset_t) (n int, err error)

func Ppoll(fds []PollFd, timeout *Timespec, sigmask *Sigset_t) (n int, err error) {
	if len(fds) == 0 {
		return ppoll(nil, 0, timeout, sigmask)
	}
	return ppoll(&fds[0], len(fds), timeout, sigmask)
}

func Poll(fds []PollFd, timeout int) (n int, err error) {
	var ts *Timespec
	if timeout >= 0 {
		ts = new(Timespec)
		*ts = NsecToTimespec(int64(timeout) * 1e6)
	}
	return Ppoll(fds, ts, nil)
}

//sys	Readlinkat(dirfd int, path string, buf []byte) (n int, err error)

func Readlink(path string, buf []byte) (n int, err error) {
	return Readlinkat(AT_FDCWD, path, buf)
}

func Rename(oldpath string, newpath string) (err error) {
	return Renameat(AT_FDCWD, oldpath, AT_FDCWD, newpath)
}

func Rmdir(path string) error {
	return Unlinkat(AT_FDCWD, path, AT_REMOVEDIR)
}

//sys	Symlinkat(oldpath string, newdirfd int, newpath string) (err error)

func Symlink(oldpath string, newpath string) (err error) {
	return Symlinkat(oldpath, AT_FDCWD, newpath)
}

func Unlink(path string) error {
	return Unlinkat(AT_FDCWD, path, 0)
}

//sys	Unlinkat(dirfd int, path string, flags int) (err error)

func Utimes(path string, tv []Timeval) error {
	if tv == nil {
		err := utimensat(AT_FDCWD, path, nil, 0)
		if err != ENOSYS {
			return err
		}
		return utimes(path, nil)
	}
	if len(tv) != 2 {
		return EINVAL
	}
	var ts [2]Timespec
	ts[0] = NsecToTimespec(TimevalToNsec(tv[0]))
	ts[1] = NsecToTimespec(TimevalToNsec(tv[1]))
	err := utimensat(AT_FDCWD, path, (*[2]Timespec)(unsafe.Pointer(&ts[0])), 0)
	if err != ENOSYS {
		return err
	}
	return utimes(path, (*[2]Timeval)(unsafe.Pointer(&tv[0])))
}

//sys	utimensat(dirfd int, path string, times *[2]Timespec, flags int) (err error)

func UtimesNano(path string, ts []Timespec) error {
	return UtimesNanoAt(AT_FDCWD, path, ts, 0)
}

func UtimesNanoAt(dirfd int, path string, ts []Timespec, flags int) error {
	if ts == nil {
		return utimensat(dirfd, path, nil, flags)
	}
	if len(ts) != 2 {
		return EINVAL
	}
	return utimensat(dirfd, path, (*[2]Timespec)(unsafe.Pointer(&ts[0])), flags)
}

func Futimesat(dirfd int, path string, tv []Timeval) error {
	if tv == nil {
		return futimesat(dirfd, path, nil)
	}
	if len(tv) != 2 {
		return EINVAL
	}
	return futimesat(dirfd, path, (*[2]Timeval)(unsafe.Pointer(&tv[0])))
}

func Futimes(fd int, tv []Timeval) (err error) {
	// Believe it or not, this is the best we can do on Linux
	// (and is what glibc does).
	return Utimes("/proc/self/fd/"+itoa(fd), tv)
}

const ImplementsGetwd = true

//sys	Getcwd(buf []byte) (n int, err error)

func Getwd() (wd string, err error) {
	var buf [PathMax]byte
	n, err := Getcwd(buf[0:])
	if err != nil {
		return "", err
	}
	// Getcwd returns the number of bytes written to buf, including the NUL.
	if n < 1 || n > len(buf) || buf[n-1] != 0 {
		return "", EINVAL
	}
	// In some cases, Linux can return a path that starts with the
	// "(unreachable)" prefix, which can potentially be a valid relative
	// path. To work around that, return ENOENT if path is not absolute.
	if buf[0] != '/' {
		return "", ENOENT
	}

	return string(buf[0 : n-1]), nil
}

func Getgroups() (gids []int, err error) {
	n, err := getgroups(0, nil)
	if err != nil {
		return nil, err
	}
	if n == 0 {
		return nil, nil
	}

	// Sanity check group count. Max is 1<<16 on Linux.
	if n < 0 || n > 1<<20 {
		return nil, EINVAL
	}

	a := make([]_Gid_t, n)
	n, err = getgroups(n, &a[0])
	if err != nil {
		return nil, err
	}
	gids = make([]int, n)
	for i, v := range a[0:n] {
		gids[i] = int(v)
	}
	return
}

func Setgroups(gids []int) (err error) {
	if len(gids) == 0 {
		return setgroups(0, nil)
	}

	a := make([]_Gid_t, len(gids))
	for i, v := range gids {
		a[i] = _Gid_t(v)
	}
	return setgroups(len(a), &a[0])
}

type WaitStatus uint32

// Wait status is 7 bits at bottom, either 0 (exited),
// 0x7F (stopped), or a signal number that caused an exit.
// The 0x80 bit is whether there was a core dump.
// An extra number (exit code, signal causing a stop)
// is in the high bits. At least that's the idea.
// There are various irregularities. For example, the
// "continued" status is 0xFFFF, distinguishing itself
// from stopped via the core dump bit.

const (
	mask    = 0x7F
	core    = 0x80
	exited  = 0x00
	stopped = 0x7F
	shift   = 8
)

func (w WaitStatus) Exited() bool { return w&mask == exited }

func (w WaitStatus) Signaled() bool { return w&mask != stopped && w&mask != exited }

func (w WaitStatus) Stopped() bool { return w&0xFF == stopped }

func (w WaitStatus) Continued() bool { return w == 0xFFFF }

func (w WaitStatus) CoreDump() bool { return w.Signaled() && w&core != 0 }

func (w WaitStatus) ExitStatus() int {
	if !w.Exited() {
		return -1
	}
	return int(w>>shift) & 0xFF
}

func (w WaitStatus) Signal() syscall.Signal {
	if !w.Signaled() {
		return -1
	}
	return syscall.Signal(w & mask)
}

func (w WaitStatus) StopSignal() syscall.Signal {
	if !w.Stopped() {
		return -1
	}
	return syscall.Signal(w>>shift) & 0xFF
}

func (w WaitStatus) TrapCause() int {
	if w.StopSignal() != SIGTRAP {
		return -1
	}
	return int(w>>shift) >> 8
}

//sys	wait4(pid int, wstatus *_C_int, options int, rusage *Rusage) (wpid int, err error)

func Wait4(pid int, wstatus *WaitStatus, options int, rusage *Rusage) (wpid int, err error) {
	var status _C_int
	wpid, err = wait4(pid, &status, options, rusage)
	if wstatus != nil {
		*wstatus = WaitStatus(status)
	}
	return
}

//sys	Waitid(idType int, id int, info *Siginfo, options int, rusage *Rusage) (err error)

func Mkfifo(path string, mode uint32) error {
	return Mknod(path, mode|S_IFIFO, 0)
}

func Mkfifoat(dirfd int, path string, mode uint32) error {
	return Mknodat(dirfd, path, mode|S_IFIFO, 0)
}

func (sa *SockaddrInet4) sockaddr() (unsafe.Pointer, _Socklen, error) {
	if sa.Port < 0 || sa.Port > 0xFFFF {
		return nil, 0, EINVAL
	}
	sa.raw.Family = AF_INET
	p := (*[2]byte)(unsafe.Pointer(&sa.raw.Port))
	p[0] = byte(sa.Port >> 8)
	p[1] = byte(sa.Port)
	sa.raw.Addr = sa.Addr
	return unsafe.Pointer(&sa.raw), SizeofSockaddrInet4, nil
}

func (sa *SockaddrInet6) sockaddr() (unsafe.Pointer, _Socklen, error) {
	if sa.Port < 0 || sa.Port > 0xFFFF {
		return nil, 0, EINVAL
	}
	sa.raw.Family = AF_INET6
	p := (*[2]byte)(unsafe.Pointer(&sa.raw.Port))
	p[0] = byte(sa.Port >> 8)
	p[1] = byte(sa.Port)
	sa.raw.Scope_id = sa.ZoneId
	sa.raw.Addr = sa.Addr
	return unsafe.Pointer(&sa.raw), SizeofSockaddrInet6, nil
}

func (sa *SockaddrUnix) sockaddr() (unsafe.Pointer, _Socklen, error) {
	name := sa.Name
	n := len(name)
	if n >= len(sa.raw.Path) {
		return nil, 0, EINVAL
	}
	sa.raw.Family = AF_UNIX
	for i := 0; i < n; i++ {
		sa.raw.Path[i] = int8(name[i])
	}
	// length is family (uint16), name, NUL.
	sl := _Socklen(2)
	if n > 0 {
		sl += _Socklen(n) + 1
	}
	if sa.raw.Path[0] == '@' {
		sa.raw.Path[0] = 0
		// Don't count trailing NUL for abstract address.
		sl--
	}

	return unsafe.Pointer(&sa.raw), sl, nil
}

// SockaddrLinklayer implements the Sockaddr interface for AF_PACKET type sockets.
type SockaddrLinklayer struct {
	Protocol uint16
	Ifindex  int
	Hatype   uint16
	Pkttype  uint8
	Halen    uint8
	Addr     [8]byte
	raw      RawSockaddrLinklayer
}

func (sa *SockaddrLinklayer) sockaddr() (unsafe.Pointer, _Socklen, error) {
	if sa.Ifindex < 0 || sa.Ifindex > 0x7fffffff {
		return nil, 0, EINVAL
	}
	sa.raw.Family = AF_PACKET
	sa.raw.Protocol = sa.Protocol
	sa.raw.Ifindex = int32(sa.Ifindex)
	sa.raw.Hatype = sa.Hatype
	sa.raw.Pkttype = sa.Pkttype
	sa.raw.Halen = sa.Halen
	sa.raw.Addr = sa.Addr
	return unsafe.Pointer(&sa.raw), SizeofSockaddrLinklayer, nil
}

// SockaddrNetlink implements the Sockaddr interface for AF_NETLINK type sockets.
type SockaddrNetlink struct {
	Family uint16
	Pad    uint16
	Pid    uint32
	Groups uint32
	raw    RawSockaddrNetlink
}

func (sa *SockaddrNetlink) sockaddr() (unsafe.Pointer, _Socklen, error) {
	sa.raw.Family = AF_NETLINK
	sa.raw.Pad = sa.Pad
	sa.raw.Pid = sa.Pid
	sa.raw.Groups = sa.Groups
	return unsafe.Pointer(&sa.raw), SizeofSockaddrNetlink, nil
}

// SockaddrHCI implements the Sockaddr interface for AF_BLUETOOTH type sockets
// using the HCI protocol.
type SockaddrHCI struct {
	Dev     uint16
	Channel uint16
	raw     RawSockaddrHCI
}

func (sa *SockaddrHCI) sockaddr() (unsafe.Pointer, _Socklen, error) {
	sa.raw.Family = AF_BLUETOOTH
	sa.raw.Dev = sa.Dev
	sa.raw.Channel = sa.Channel
	return unsafe.Pointer(&sa.raw), SizeofSockaddrHCI, nil
}

// SockaddrL2 implements the Sockaddr interface for AF_BLUETOOTH type sockets
// using the L2CAP protocol.
type SockaddrL2 struct {
	PSM      uint16
	CID      uint16
	Addr     [6]uint8
	AddrType uint8
	raw      RawSockaddrL2
}

func (sa *SockaddrL2) sockaddr() (unsafe.Pointer, _Socklen, error) {
	sa.raw.Family = AF_BLUETOOTH
	psm := (*[2]byte)(unsafe.Pointer(&sa.raw.Psm))
	psm[0] = byte(sa.PSM)
	psm[1] = byte(sa.PSM >> 8)
	for i := 0; i < len(sa.Addr); i++ {
		sa.raw.Bdaddr[i] = sa.Addr[len(sa.Addr)-1-i]
	}
	cid := (*[2]byte)(unsafe.Pointer(&sa.raw.Cid))
	cid[0] = byte(sa.CID)
	cid[1] = byte(sa.CID >> 8)
	sa.raw.Bdaddr_type = sa.AddrType
	return unsafe.Pointer(&sa.raw), SizeofSockaddrL2, nil
}

// SockaddrRFCOMM implements the Sockaddr interface for AF_BLUETOOTH type sockets
// using the RFCOMM protocol.
//
// Server example:
//
//	fd, _ := Socket(AF_BLUETOOTH, SOCK_STREAM, BTPROTO_RFCOMM)
//	_ = unix.Bind(fd, &unix.SockaddrRFCOMM{
//		Channel: 1,
//		Addr:    [6]uint8{0, 0, 0, 0, 0, 0}, // BDADDR_ANY or 00:00:00:00:00:00
//	})
//	_ = Listen(fd, 1)
//	nfd, sa, _ := Accept(fd)
//	fmt.Printf("conn addr=%v fd=%d", sa.(*unix.SockaddrRFCOMM).Addr, nfd)
//	Read(nfd, buf)
//
// Client example:
//
//	fd, _ := Socket(AF_BLUETOOTH, SOCK_STREAM, BTPROTO_RFCOMM)
//	_ = Connect(fd, &SockaddrRFCOMM{
//		Channel: 1,
//		Addr:    [6]byte{0x11, 0x22, 0x33, 0xaa, 0xbb, 0xcc}, // CC:BB:AA:33:22:11
//	})
//	Write(fd, []byte(`hello`))
type SockaddrRFCOMM struct {
	// Addr represents a bluetooth address, byte ordering is little-endian.
	Addr [6]uint8

	// Channel is a designated bluetooth channel, only 1-30 are available for use.
	// Since Linux 2.6.7 and further zero value is the first available channel.
	Channel uint8

	raw RawSockaddrRFCOMM
}

func (sa *SockaddrRFCOMM) sockaddr() (unsafe.Pointer, _Socklen, error) {
	sa.raw.Family = AF_BLUETOOTH
	sa.raw.Channel = sa.Channel
	sa.raw.Bdaddr = sa.Addr
	return unsafe.Pointer(&sa.raw), SizeofSockaddrRFCOMM, nil
}

// SockaddrCAN implements the Sockaddr interface for AF_CAN type sockets.
// The RxID and TxID fields are used for transport protocol addressing in
// (CAN_TP16, CAN_TP20, CAN_MCNET, and CAN_ISOTP), they can be left with
// zero values for CAN_RAW and CAN_BCM sockets as they have no meaning.
//
// The SockaddrCAN struct must be bound to the socket file descriptor
// using Bind before the CAN socket can be used.
//
//	// Read one raw CAN frame
//	fd, _ := Socket(AF_CAN, SOCK_RAW, CAN_RAW)
//	addr := &SockaddrCAN{Ifindex: index}
//	Bind(fd, addr)
//	frame := make([]byte, 16)
//	Read(fd, frame)
//
// The full SocketCAN documentation can be found in the linux kernel
// archives at: https://www.kernel.org/doc/Documentation/networking/can.txt
type SockaddrCAN struct {
	Ifindex int
	RxID    uint32
	TxID    uint32
	raw     RawSockaddrCAN
}

func (sa *SockaddrCAN) sockaddr() (unsafe.Pointer, _Socklen, error) {
	if sa.Ifindex < 0 || sa.Ifindex > 0x7fffffff {
		return nil, 0, EINVAL
	}
	sa.raw.Family = AF_CAN
	sa.raw.Ifindex = int32(sa.Ifindex)
	rx := (*[4]byte)(unsafe.Pointer(&sa.RxID))
	for i := 0; i < 4; i++ {
		sa.raw.Addr[i] = rx[i]
	}
	tx := (*[4]byte)(unsafe.Pointer(&sa.TxID))
	for i := 0; i < 4; i++ {
		sa.raw.Addr[i+4] = tx[i]
	}
	return unsafe.Pointer(&sa.raw), SizeofSockaddrCAN, nil
}

// SockaddrCANJ1939 implements the Sockaddr interface for AF_CAN using J1939
// protocol (https://en.wikipedia.org/wiki/SAE_J1939). For more information
// on the purposes of the fields, check the official linux kernel documentation
// available here: https://www.kernel.org/doc/Documentation/networking/j1939.rst
type SockaddrCANJ1939 struct {
	Ifindex int
	Name    uint64
	PGN     uint32
	Addr    uint8
	raw     RawSockaddrCAN
}

func (sa *SockaddrCANJ1939) sockaddr() (unsafe.Pointer, _Socklen, error) {
	if sa.Ifindex < 0 || sa.Ifindex > 0x7fffffff {
		return nil, 0, EINVAL
	}
	sa.raw.Family = AF_CAN
	sa.raw.Ifindex = int32(sa.Ifindex)
	n := (*[8]byte)(unsafe.Pointer(&sa.Name))
	for i := 0; i < 8; i++ {
		sa.raw.Addr[i] = n[i]
	}
	p := (*[4]byte)(unsafe.Pointer(&sa.PGN))
	for i := 0; i < 4; i++ {
		sa.raw.Addr[i+8] = p[i]
	}
	sa.raw.Addr[12] = sa.Addr
	return unsafe.Pointer(&sa.raw), SizeofSockaddrCAN, nil
}

// SockaddrALG implements the Sockaddr interface for AF_ALG type sockets.
// SockaddrALG enables userspace access to the Linux kernel's cryptography
// subsystem. The Type and Name fields specify which type of hash or cipher
// should be used with a given socket.
//
// To create a file descriptor that provides access to a hash or cipher, both
// Bind and Accept must be used. Once the setup process is complete, input
// data can be written to the socket, processed by the kernel, and then read
// back as hash output or ciphertext.
//
// Here is an example of using an AF_ALG socket with SHA1 hashing.
// The initial socket setup process is as follows:
//
//	// Open a socket to perform SHA1 hashing.
//	fd, _ := unix.Socket(unix.AF_ALG, unix.SOCK_SEQPACKET, 0)
//	addr := &unix.SockaddrALG{Type: "hash", Name: "sha1"}
//	unix.Bind(fd, addr)
//	// Note: unix.Accept does not work at this time; must invoke accept()
//	// manually using unix.Syscall.
//	hashfd, _, _ := unix.Syscall(unix.SYS_ACCEPT, uintptr(fd), 0, 0)
//
// Once a file descriptor has been returned from Accept, it may be used to
// perform SHA1 hashing. The descriptor is not safe for concurrent use, but
// may be re-used repeatedly with subsequent Write and Read operations.
//
// When hashing a small byte slice or string, a single Write and Read may
// be used:
//
//	// Assume hashfd is already configured using the setup process.
//	hash := os.NewFile(hashfd, "sha1")
//	// Hash an input string and read the results. Each Write discards
//	// previous hash state. Read always reads the current state.
//	b := make([]byte, 20)
//	for i := 0; i < 2; i++ {
//	    io.WriteString(hash, "Hello, world.")
//	    hash.Read(b)
//	    fmt.Println(hex.EncodeToString(b))
//	}
//	// Output:
//	// 2ae01472317d1935a84797ec1983ae243fc6aa28
//	// 2ae01472317d1935a84797ec1983ae243fc6aa28
//
// For hashing larger byte slices, or byte streams such as those read from
// a file or socket, use Sendto with MSG_MORE to instruct the kernel to update
// the hash digest instead of creating a new one for a given chunk and finalizing it.
//
//	// Assume hashfd and addr are already configured using the setup process.
//	hash := os.NewFile(hashfd, "sha1")
//	// Hash the contents of a file.
//	f, _ := os.Open("/tmp/linux-4.10-rc7.tar.xz")
//	b := make([]byte, 4096)
//	for {
//	    n, err := f.Read(b)
//	    if err == io.EOF {
//	        break
//	    }
//	    unix.Sendto(hashfd, b[:n], unix.MSG_MORE, addr)
//	}
//	hash.Read(b)
//	fmt.Println(hex.EncodeToString(b))
//	// Output: 85cdcad0c06eef66f805ecce353bec9accbeecc5
//
// For more information, see: http://www.chronox.de/crypto-API/crypto/userspace-if.html.
type SockaddrALG struct {
	Type    string
	Name    string
	Feature uint32
	Mask    uint32
	raw     RawSockaddrALG
}

func (sa *SockaddrALG) sockaddr() (unsafe.Pointer, _Socklen, error) {
	// Leave room for NUL byte terminator.
	if len(sa.Type) > 13 {
		return nil, 0, EINVAL
	}
	if len(sa.Name) > 63 {
		return nil, 0, EINVAL
	}

	sa.raw.Family = AF_ALG
	sa.raw.Feat = sa.Feature
	sa.raw.Mask = sa.Mask

	typ, err := ByteSliceFromString(sa.Type)
	if err != nil {
		return nil, 0, err
	}
	name, err := ByteSliceFromString(sa.Name)
	if err != nil {
		return nil, 0, err
	}

	copy(sa.raw.Type[:], typ)
	copy(sa.raw.Name[:], name)

	return unsafe.Pointer(&sa.raw), SizeofSockaddrALG, nil
}

// SockaddrVM implements the Sockaddr interface for AF_VSOCK type sockets.
// SockaddrVM provides access to Linux VM sockets: a mechanism that enables
// bidirectional communication between a hypervisor and its guest virtual
// machines.
type SockaddrVM struct {
	// CID and Port specify a context ID and port address for a VM socket.
	// Guests have a unique CID, and hosts may have a well-known CID of:
	//  - VMADDR_CID_HYPERVISOR: refers to the hypervisor process.
	//  - VMADDR_CID_LOCAL: refers to local communication (loopback).
	//  - VMADDR_CID_HOST: refers to other processes on the host.
	CID   uint32
	Port  uint32
	Flags uint8
	raw   RawSockaddrVM
}

func (sa *SockaddrVM) sockaddr() (unsafe.Pointer, _Socklen, error) {
	sa.raw.Family = AF_VSOCK
	sa.raw.Port = sa.Port
	sa.raw.Cid = sa.CID
	sa.raw.Flags = sa.Flags

	return unsafe.Pointer(&sa.raw), SizeofSockaddrVM, nil
}

type SockaddrXDP struct {
	Flags        uint16
	Ifindex      uint32
	QueueID      uint32
	SharedUmemFD uint32
	raw          RawSockaddrXDP
}

func (sa *SockaddrXDP) sockaddr() (unsafe.Pointer, _Socklen, error) {
	sa.raw.Family = AF_XDP
	sa.raw.Flags = sa.Flags
	sa.raw.Ifindex = sa.Ifindex
	sa.raw.Queue_id = sa.QueueID
	sa.raw.Shared_umem_fd = sa.SharedUmemFD

	return unsafe.Pointer(&sa.raw), SizeofSockaddrXDP, nil
}

// This constant mirrors the #define of PX_PROTO_OE in
// linux/if_pppox.h. We're defining this by hand here instead of
// autogenerating through mkerrors.sh because including
// linux/if_pppox.h causes some declaration conflicts with other
// includes (linux/if_pppox.h includes linux/in.h, which conflicts
// with netinet/in.h). Given that we only need a single zero constant
// out of that file, it's cleaner to just define it by hand here.
const px_proto_oe = 0

type SockaddrPPPoE struct {
	SID    uint16
	Remote []byte
	Dev    string
	raw    RawSockaddrPPPoX
}

func (sa *SockaddrPPPoE) sockaddr() (unsafe.Pointer, _Socklen, error) {
	if len(sa.Remote) != 6 {
		return nil, 0, EINVAL
	}
	if len(sa.Dev) > IFNAMSIZ-1 {
		return nil, 0, EINVAL
	}

	*(*uint16)(unsafe.Pointer(&sa.raw[0])) = AF_PPPOX
	// This next field is in host-endian byte order. We can't use the
	// same unsafe pointer cast as above, because this value is not
	// 32-bit aligned and some architectures don't allow unaligned
	// access.
	//
	// However, the value of px_proto_oe is 0, so we can use
	// encoding/binary helpers to write the bytes without worrying
	// about the ordering.
	binary.BigEndian.PutUint32(sa.raw[2:6], px_proto_oe)
	// This field is deliberately big-endian, unlike the previous
	// one. The kernel expects SID to be in network byte order.
	binary.BigEndian.PutUint16(sa.raw[6:8], sa.SID)
	copy(sa.raw[8:14], sa.Remote)
	for i := 14; i < 14+IFNAMSIZ; i++ {
		sa.raw[i] = 0
	}
	copy(sa.raw[14:], sa.Dev)
	return unsafe.Pointer(&sa.raw), SizeofSockaddrPPPoX, nil
}

// SockaddrTIPC implements the Sockaddr interface for AF_TIPC type sockets.
// For more information on TIPC, see: http://tipc.sourceforge.net/.
type SockaddrTIPC struct {
	// Scope is the publication scopes when binding service/service range.
	// Should be set to TIPC_CLUSTER_SCOPE or TIPC_NODE_SCOPE.
	Scope int

	// Addr is the type of address used to manipulate a socket. Addr must be
	// one of:
	//  - *TIPCSocketAddr: "id" variant in the C addr union
	//  - *TIPCServiceRange: "nameseq" variant in the C addr union
	//  - *TIPCServiceName: "name" variant in the C addr union
	//
	// If nil, EINVAL will be returned when the structure is used.
	Addr TIPCAddr

	raw RawSockaddrTIPC
}

// TIPCAddr is implemented by types that can be used as an address for
// SockaddrTIPC. It is only implemented by *TIPCSocketAddr, *TIPCServiceRange,
// and *TIPCServiceName.
type TIPCAddr interface {
	tipcAddrtype() uint8
	tipcAddr() [12]byte
}

func (sa *TIPCSocketAddr) tipcAddr() [12]byte {
	var out [12]byte
	copy(out[:], (*(*[unsafe.Sizeof(TIPCSocketAddr{})]byte)(unsafe.Pointer(sa)))[:])
	return out
}

func (sa *TIPCSocketAddr) tipcAddrtype() uint8 { return TIPC_SOCKET_ADDR }

func (sa *TIPCServiceRange) tipcAddr() [12]byte {
	var out [12]byte
	copy(out[:], (*(*[unsafe.Sizeof(TIPCServiceRange{})]byte)(unsafe.Pointer(sa)))[:])
	return out
}

func (sa *TIPCServiceRange) tipcAddrtype() uint8 { return TIPC_SERVICE_RANGE }

func (sa *TIPCServiceName) tipcAddr() [12]byte {
	var out [12]byte
	copy(out[:], (*(*[unsafe.Sizeof(TIPCServiceName{})]byte)(unsafe.Pointer(sa)))[:])
	return out
}

func (sa *TIPCServiceName) tipcAddrtype() uint8 { return TIPC_SERVICE_ADDR }

func (sa *SockaddrTIPC) sockaddr() (unsafe.Pointer, _Socklen, error) {
	if sa.Addr == nil {
		return nil, 0, EINVAL
	}
	sa.raw.Family = AF_TIPC
	sa.raw.Scope = int8(sa.Scope)
	sa.raw.Addrtype = sa.Addr.tipcAddrtype()
	sa.raw.Addr = sa.Addr.tipcAddr()
	return unsafe.Pointer(&sa.raw), SizeofSockaddrTIPC, nil
}

// SockaddrL2TPIP implements the Sockaddr interface for IPPROTO_L2TP/AF_INET sockets.
type SockaddrL2TPIP struct {
	Addr   [4]byte
	ConnId uint32
	raw    RawSockaddrL2TPIP
}

func (sa *SockaddrL2TPIP) sockaddr() (unsafe.Pointer, _Socklen, error) {
	sa.raw.Family = AF_INET
	sa.raw.Conn_id = sa.ConnId
<<<<<<< HEAD
	for i := 0; i < len(sa.Addr); i++ {
		sa.raw.Addr[i] = sa.Addr[i]
	}
=======
	sa.raw.Addr = sa.Addr
>>>>>>> e8d3e9b1
	return unsafe.Pointer(&sa.raw), SizeofSockaddrL2TPIP, nil
}

// SockaddrL2TPIP6 implements the Sockaddr interface for IPPROTO_L2TP/AF_INET6 sockets.
type SockaddrL2TPIP6 struct {
	Addr   [16]byte
	ZoneId uint32
	ConnId uint32
	raw    RawSockaddrL2TPIP6
}

func (sa *SockaddrL2TPIP6) sockaddr() (unsafe.Pointer, _Socklen, error) {
	sa.raw.Family = AF_INET6
	sa.raw.Conn_id = sa.ConnId
	sa.raw.Scope_id = sa.ZoneId
<<<<<<< HEAD
	for i := 0; i < len(sa.Addr); i++ {
		sa.raw.Addr[i] = sa.Addr[i]
	}
=======
	sa.raw.Addr = sa.Addr
>>>>>>> e8d3e9b1
	return unsafe.Pointer(&sa.raw), SizeofSockaddrL2TPIP6, nil
}

// SockaddrIUCV implements the Sockaddr interface for AF_IUCV sockets.
type SockaddrIUCV struct {
	UserID string
	Name   string
	raw    RawSockaddrIUCV
}

func (sa *SockaddrIUCV) sockaddr() (unsafe.Pointer, _Socklen, error) {
	sa.raw.Family = AF_IUCV
	// These are EBCDIC encoded by the kernel, but we still need to pad them
	// with blanks. Initializing with blanks allows the caller to feed in either
	// a padded or an unpadded string.
	for i := 0; i < 8; i++ {
		sa.raw.Nodeid[i] = ' '
		sa.raw.User_id[i] = ' '
		sa.raw.Name[i] = ' '
	}
	if len(sa.UserID) > 8 || len(sa.Name) > 8 {
		return nil, 0, EINVAL
	}
	for i, b := range []byte(sa.UserID[:]) {
		sa.raw.User_id[i] = int8(b)
	}
	for i, b := range []byte(sa.Name[:]) {
		sa.raw.Name[i] = int8(b)
	}
	return unsafe.Pointer(&sa.raw), SizeofSockaddrIUCV, nil
}

type SockaddrNFC struct {
	DeviceIdx   uint32
	TargetIdx   uint32
	NFCProtocol uint32
	raw         RawSockaddrNFC
}

func (sa *SockaddrNFC) sockaddr() (unsafe.Pointer, _Socklen, error) {
	sa.raw.Sa_family = AF_NFC
	sa.raw.Dev_idx = sa.DeviceIdx
	sa.raw.Target_idx = sa.TargetIdx
	sa.raw.Nfc_protocol = sa.NFCProtocol
	return unsafe.Pointer(&sa.raw), SizeofSockaddrNFC, nil
}

type SockaddrNFCLLCP struct {
	DeviceIdx      uint32
	TargetIdx      uint32
	NFCProtocol    uint32
	DestinationSAP uint8
	SourceSAP      uint8
	ServiceName    string
	raw            RawSockaddrNFCLLCP
}

func (sa *SockaddrNFCLLCP) sockaddr() (unsafe.Pointer, _Socklen, error) {
	sa.raw.Sa_family = AF_NFC
	sa.raw.Dev_idx = sa.DeviceIdx
	sa.raw.Target_idx = sa.TargetIdx
	sa.raw.Nfc_protocol = sa.NFCProtocol
	sa.raw.Dsap = sa.DestinationSAP
	sa.raw.Ssap = sa.SourceSAP
	if len(sa.ServiceName) > len(sa.raw.Service_name) {
		return nil, 0, EINVAL
	}
	copy(sa.raw.Service_name[:], sa.ServiceName)
	sa.raw.SetServiceNameLen(len(sa.ServiceName))
	return unsafe.Pointer(&sa.raw), SizeofSockaddrNFCLLCP, nil
}

var socketProtocol = func(fd int) (int, error) {
	return GetsockoptInt(fd, SOL_SOCKET, SO_PROTOCOL)
}

func anyToSockaddr(fd int, rsa *RawSockaddrAny) (Sockaddr, error) {
	switch rsa.Addr.Family {
	case AF_NETLINK:
		pp := (*RawSockaddrNetlink)(unsafe.Pointer(rsa))
		sa := new(SockaddrNetlink)
		sa.Family = pp.Family
		sa.Pad = pp.Pad
		sa.Pid = pp.Pid
		sa.Groups = pp.Groups
		return sa, nil

	case AF_PACKET:
		pp := (*RawSockaddrLinklayer)(unsafe.Pointer(rsa))
		sa := new(SockaddrLinklayer)
		sa.Protocol = pp.Protocol
		sa.Ifindex = int(pp.Ifindex)
		sa.Hatype = pp.Hatype
		sa.Pkttype = pp.Pkttype
		sa.Halen = pp.Halen
		sa.Addr = pp.Addr
		return sa, nil

	case AF_UNIX:
		pp := (*RawSockaddrUnix)(unsafe.Pointer(rsa))
		sa := new(SockaddrUnix)
		if pp.Path[0] == 0 {
			// "Abstract" Unix domain socket.
			// Rewrite leading NUL as @ for textual display.
			// (This is the standard convention.)
			// Not friendly to overwrite in place,
			// but the callers below don't care.
			pp.Path[0] = '@'
		}

		// Assume path ends at NUL.
		// This is not technically the Linux semantics for
		// abstract Unix domain sockets--they are supposed
		// to be uninterpreted fixed-size binary blobs--but
		// everyone uses this convention.
		n := 0
		for n < len(pp.Path) && pp.Path[n] != 0 {
			n++
		}
		bytes := (*[len(pp.Path)]byte)(unsafe.Pointer(&pp.Path[0]))[0:n]
		sa.Name = string(bytes)
		return sa, nil

	case AF_INET:
		proto, err := socketProtocol(fd)
		if err != nil {
			return nil, err
		}

		switch proto {
		case IPPROTO_L2TP:
			pp := (*RawSockaddrL2TPIP)(unsafe.Pointer(rsa))
			sa := new(SockaddrL2TPIP)
			sa.ConnId = pp.Conn_id
<<<<<<< HEAD
			for i := 0; i < len(sa.Addr); i++ {
				sa.Addr[i] = pp.Addr[i]
			}
=======
			sa.Addr = pp.Addr
>>>>>>> e8d3e9b1
			return sa, nil
		default:
			pp := (*RawSockaddrInet4)(unsafe.Pointer(rsa))
			sa := new(SockaddrInet4)
			p := (*[2]byte)(unsafe.Pointer(&pp.Port))
			sa.Port = int(p[0])<<8 + int(p[1])
<<<<<<< HEAD
			for i := 0; i < len(sa.Addr); i++ {
				sa.Addr[i] = pp.Addr[i]
			}
=======
			sa.Addr = pp.Addr
>>>>>>> e8d3e9b1
			return sa, nil
		}

	case AF_INET6:
		proto, err := socketProtocol(fd)
		if err != nil {
			return nil, err
		}

		switch proto {
		case IPPROTO_L2TP:
			pp := (*RawSockaddrL2TPIP6)(unsafe.Pointer(rsa))
			sa := new(SockaddrL2TPIP6)
			sa.ConnId = pp.Conn_id
			sa.ZoneId = pp.Scope_id
<<<<<<< HEAD
			for i := 0; i < len(sa.Addr); i++ {
				sa.Addr[i] = pp.Addr[i]
			}
=======
			sa.Addr = pp.Addr
>>>>>>> e8d3e9b1
			return sa, nil
		default:
			pp := (*RawSockaddrInet6)(unsafe.Pointer(rsa))
			sa := new(SockaddrInet6)
			p := (*[2]byte)(unsafe.Pointer(&pp.Port))
			sa.Port = int(p[0])<<8 + int(p[1])
			sa.ZoneId = pp.Scope_id
<<<<<<< HEAD
			for i := 0; i < len(sa.Addr); i++ {
				sa.Addr[i] = pp.Addr[i]
			}
=======
			sa.Addr = pp.Addr
>>>>>>> e8d3e9b1
			return sa, nil
		}

	case AF_VSOCK:
		pp := (*RawSockaddrVM)(unsafe.Pointer(rsa))
		sa := &SockaddrVM{
			CID:   pp.Cid,
			Port:  pp.Port,
			Flags: pp.Flags,
		}
		return sa, nil
	case AF_BLUETOOTH:
		proto, err := socketProtocol(fd)
		if err != nil {
			return nil, err
		}
		// only BTPROTO_L2CAP and BTPROTO_RFCOMM can accept connections
		switch proto {
		case BTPROTO_L2CAP:
			pp := (*RawSockaddrL2)(unsafe.Pointer(rsa))
			sa := &SockaddrL2{
				PSM:      pp.Psm,
				CID:      pp.Cid,
				Addr:     pp.Bdaddr,
				AddrType: pp.Bdaddr_type,
			}
			return sa, nil
		case BTPROTO_RFCOMM:
			pp := (*RawSockaddrRFCOMM)(unsafe.Pointer(rsa))
			sa := &SockaddrRFCOMM{
				Channel: pp.Channel,
				Addr:    pp.Bdaddr,
			}
			return sa, nil
		}
	case AF_XDP:
		pp := (*RawSockaddrXDP)(unsafe.Pointer(rsa))
		sa := &SockaddrXDP{
			Flags:        pp.Flags,
			Ifindex:      pp.Ifindex,
			QueueID:      pp.Queue_id,
			SharedUmemFD: pp.Shared_umem_fd,
		}
		return sa, nil
	case AF_PPPOX:
		pp := (*RawSockaddrPPPoX)(unsafe.Pointer(rsa))
		if binary.BigEndian.Uint32(pp[2:6]) != px_proto_oe {
			return nil, EINVAL
		}
		sa := &SockaddrPPPoE{
			SID:    binary.BigEndian.Uint16(pp[6:8]),
			Remote: pp[8:14],
		}
		for i := 14; i < 14+IFNAMSIZ; i++ {
			if pp[i] == 0 {
				sa.Dev = string(pp[14:i])
				break
			}
		}
		return sa, nil
	case AF_TIPC:
		pp := (*RawSockaddrTIPC)(unsafe.Pointer(rsa))

		sa := &SockaddrTIPC{
			Scope: int(pp.Scope),
		}

		// Determine which union variant is present in pp.Addr by checking
		// pp.Addrtype.
		switch pp.Addrtype {
		case TIPC_SERVICE_RANGE:
			sa.Addr = (*TIPCServiceRange)(unsafe.Pointer(&pp.Addr))
		case TIPC_SERVICE_ADDR:
			sa.Addr = (*TIPCServiceName)(unsafe.Pointer(&pp.Addr))
		case TIPC_SOCKET_ADDR:
			sa.Addr = (*TIPCSocketAddr)(unsafe.Pointer(&pp.Addr))
		default:
			return nil, EINVAL
		}

		return sa, nil
	case AF_IUCV:
		pp := (*RawSockaddrIUCV)(unsafe.Pointer(rsa))

		var user [8]byte
		var name [8]byte

		for i := 0; i < 8; i++ {
			user[i] = byte(pp.User_id[i])
			name[i] = byte(pp.Name[i])
		}

		sa := &SockaddrIUCV{
			UserID: string(user[:]),
			Name:   string(name[:]),
		}
		return sa, nil

	case AF_CAN:
		proto, err := socketProtocol(fd)
		if err != nil {
			return nil, err
		}

		pp := (*RawSockaddrCAN)(unsafe.Pointer(rsa))

		switch proto {
		case CAN_J1939:
			sa := &SockaddrCANJ1939{
				Ifindex: int(pp.Ifindex),
			}
			name := (*[8]byte)(unsafe.Pointer(&sa.Name))
			for i := 0; i < 8; i++ {
				name[i] = pp.Addr[i]
			}
			pgn := (*[4]byte)(unsafe.Pointer(&sa.PGN))
			for i := 0; i < 4; i++ {
				pgn[i] = pp.Addr[i+8]
			}
			addr := (*[1]byte)(unsafe.Pointer(&sa.Addr))
			addr[0] = pp.Addr[12]
			return sa, nil
		default:
			sa := &SockaddrCAN{
				Ifindex: int(pp.Ifindex),
			}
			rx := (*[4]byte)(unsafe.Pointer(&sa.RxID))
			for i := 0; i < 4; i++ {
				rx[i] = pp.Addr[i]
			}
			tx := (*[4]byte)(unsafe.Pointer(&sa.TxID))
			for i := 0; i < 4; i++ {
				tx[i] = pp.Addr[i+4]
			}
			return sa, nil
		}
	case AF_NFC:
		proto, err := socketProtocol(fd)
		if err != nil {
			return nil, err
		}
		switch proto {
		case NFC_SOCKPROTO_RAW:
			pp := (*RawSockaddrNFC)(unsafe.Pointer(rsa))
			sa := &SockaddrNFC{
				DeviceIdx:   pp.Dev_idx,
				TargetIdx:   pp.Target_idx,
				NFCProtocol: pp.Nfc_protocol,
			}
			return sa, nil
		case NFC_SOCKPROTO_LLCP:
			pp := (*RawSockaddrNFCLLCP)(unsafe.Pointer(rsa))
			if uint64(pp.Service_name_len) > uint64(len(pp.Service_name)) {
				return nil, EINVAL
			}
			sa := &SockaddrNFCLLCP{
				DeviceIdx:      pp.Dev_idx,
				TargetIdx:      pp.Target_idx,
				NFCProtocol:    pp.Nfc_protocol,
				DestinationSAP: pp.Dsap,
				SourceSAP:      pp.Ssap,
				ServiceName:    string(pp.Service_name[:pp.Service_name_len]),
			}
			return sa, nil
		default:
			return nil, EINVAL
		}
	}
	return nil, EAFNOSUPPORT
}

func Accept(fd int) (nfd int, sa Sockaddr, err error) {
	var rsa RawSockaddrAny
	var len _Socklen = SizeofSockaddrAny
<<<<<<< HEAD
	// Try accept4 first for Android, then try accept for kernel older than 2.6.28
	nfd, err = accept4(fd, &rsa, &len, 0)
	if err == ENOSYS {
		nfd, err = accept(fd, &rsa, &len)
	}
=======
	nfd, err = accept4(fd, &rsa, &len, 0)
>>>>>>> e8d3e9b1
	if err != nil {
		return
	}
	sa, err = anyToSockaddr(fd, &rsa)
	if err != nil {
		Close(nfd)
		nfd = 0
	}
	return
}

func Accept4(fd int, flags int) (nfd int, sa Sockaddr, err error) {
	var rsa RawSockaddrAny
	var len _Socklen = SizeofSockaddrAny
	nfd, err = accept4(fd, &rsa, &len, flags)
	if err != nil {
		return
	}
	if len > SizeofSockaddrAny {
		panic("RawSockaddrAny too small")
	}
	sa, err = anyToSockaddr(fd, &rsa)
	if err != nil {
		Close(nfd)
		nfd = 0
	}
	return
}

func Getsockname(fd int) (sa Sockaddr, err error) {
	var rsa RawSockaddrAny
	var len _Socklen = SizeofSockaddrAny
	if err = getsockname(fd, &rsa, &len); err != nil {
		return
	}
	return anyToSockaddr(fd, &rsa)
}

func GetsockoptIPMreqn(fd, level, opt int) (*IPMreqn, error) {
	var value IPMreqn
	vallen := _Socklen(SizeofIPMreqn)
	err := getsockopt(fd, level, opt, unsafe.Pointer(&value), &vallen)
	return &value, err
}

func GetsockoptUcred(fd, level, opt int) (*Ucred, error) {
	var value Ucred
	vallen := _Socklen(SizeofUcred)
	err := getsockopt(fd, level, opt, unsafe.Pointer(&value), &vallen)
	return &value, err
}

func GetsockoptTCPInfo(fd, level, opt int) (*TCPInfo, error) {
	var value TCPInfo
	vallen := _Socklen(SizeofTCPInfo)
	err := getsockopt(fd, level, opt, unsafe.Pointer(&value), &vallen)
	return &value, err
}

// GetsockoptString returns the string value of the socket option opt for the
// socket associated with fd at the given socket level.
func GetsockoptString(fd, level, opt int) (string, error) {
	buf := make([]byte, 256)
	vallen := _Socklen(len(buf))
	err := getsockopt(fd, level, opt, unsafe.Pointer(&buf[0]), &vallen)
	if err != nil {
		if err == ERANGE {
			buf = make([]byte, vallen)
			err = getsockopt(fd, level, opt, unsafe.Pointer(&buf[0]), &vallen)
		}
		if err != nil {
			return "", err
		}
	}
	return string(buf[:vallen-1]), nil
}

func GetsockoptTpacketStats(fd, level, opt int) (*TpacketStats, error) {
	var value TpacketStats
	vallen := _Socklen(SizeofTpacketStats)
	err := getsockopt(fd, level, opt, unsafe.Pointer(&value), &vallen)
	return &value, err
}

func GetsockoptTpacketStatsV3(fd, level, opt int) (*TpacketStatsV3, error) {
	var value TpacketStatsV3
	vallen := _Socklen(SizeofTpacketStatsV3)
	err := getsockopt(fd, level, opt, unsafe.Pointer(&value), &vallen)
	return &value, err
}

func SetsockoptIPMreqn(fd, level, opt int, mreq *IPMreqn) (err error) {
	return setsockopt(fd, level, opt, unsafe.Pointer(mreq), unsafe.Sizeof(*mreq))
}

func SetsockoptPacketMreq(fd, level, opt int, mreq *PacketMreq) error {
	return setsockopt(fd, level, opt, unsafe.Pointer(mreq), unsafe.Sizeof(*mreq))
}

// SetsockoptSockFprog attaches a classic BPF or an extended BPF program to a
// socket to filter incoming packets.  See 'man 7 socket' for usage information.
func SetsockoptSockFprog(fd, level, opt int, fprog *SockFprog) error {
	return setsockopt(fd, level, opt, unsafe.Pointer(fprog), unsafe.Sizeof(*fprog))
}

func SetsockoptCanRawFilter(fd, level, opt int, filter []CanFilter) error {
	var p unsafe.Pointer
	if len(filter) > 0 {
		p = unsafe.Pointer(&filter[0])
	}
	return setsockopt(fd, level, opt, p, uintptr(len(filter)*SizeofCanFilter))
}

func SetsockoptTpacketReq(fd, level, opt int, tp *TpacketReq) error {
	return setsockopt(fd, level, opt, unsafe.Pointer(tp), unsafe.Sizeof(*tp))
}

func SetsockoptTpacketReq3(fd, level, opt int, tp *TpacketReq3) error {
	return setsockopt(fd, level, opt, unsafe.Pointer(tp), unsafe.Sizeof(*tp))
}

func SetsockoptTCPRepairOpt(fd, level, opt int, o []TCPRepairOpt) (err error) {
	if len(o) == 0 {
		return EINVAL
	}
	return setsockopt(fd, level, opt, unsafe.Pointer(&o[0]), uintptr(SizeofTCPRepairOpt*len(o)))
}

// Keyctl Commands (http://man7.org/linux/man-pages/man2/keyctl.2.html)

// KeyctlInt calls keyctl commands in which each argument is an int.
// These commands are KEYCTL_REVOKE, KEYCTL_CHOWN, KEYCTL_CLEAR, KEYCTL_LINK,
// KEYCTL_UNLINK, KEYCTL_NEGATE, KEYCTL_SET_REQKEY_KEYRING, KEYCTL_SET_TIMEOUT,
// KEYCTL_ASSUME_AUTHORITY, KEYCTL_SESSION_TO_PARENT, KEYCTL_REJECT,
// KEYCTL_INVALIDATE, and KEYCTL_GET_PERSISTENT.
//sys	KeyctlInt(cmd int, arg2 int, arg3 int, arg4 int, arg5 int) (ret int, err error) = SYS_KEYCTL

// KeyctlBuffer calls keyctl commands in which the third and fourth
// arguments are a buffer and its length, respectively.
// These commands are KEYCTL_UPDATE, KEYCTL_READ, and KEYCTL_INSTANTIATE.
//sys	KeyctlBuffer(cmd int, arg2 int, buf []byte, arg5 int) (ret int, err error) = SYS_KEYCTL

// KeyctlString calls keyctl commands which return a string.
// These commands are KEYCTL_DESCRIBE and KEYCTL_GET_SECURITY.
func KeyctlString(cmd int, id int) (string, error) {
	// We must loop as the string data may change in between the syscalls.
	// We could allocate a large buffer here to reduce the chance that the
	// syscall needs to be called twice; however, this is unnecessary as
	// the performance loss is negligible.
	var buffer []byte
	for {
		// Try to fill the buffer with data
		length, err := KeyctlBuffer(cmd, id, buffer, 0)
		if err != nil {
			return "", err
		}

		// Check if the data was written
		if length <= len(buffer) {
			// Exclude the null terminator
			return string(buffer[:length-1]), nil
		}

		// Make a bigger buffer if needed
		buffer = make([]byte, length)
	}
}

// Keyctl commands with special signatures.

// KeyctlGetKeyringID implements the KEYCTL_GET_KEYRING_ID command.
// See the full documentation at:
// http://man7.org/linux/man-pages/man3/keyctl_get_keyring_ID.3.html
func KeyctlGetKeyringID(id int, create bool) (ringid int, err error) {
	createInt := 0
	if create {
		createInt = 1
	}
	return KeyctlInt(KEYCTL_GET_KEYRING_ID, id, createInt, 0, 0)
}

// KeyctlSetperm implements the KEYCTL_SETPERM command. The perm value is the
// key handle permission mask as described in the "keyctl setperm" section of
// http://man7.org/linux/man-pages/man1/keyctl.1.html.
// See the full documentation at:
// http://man7.org/linux/man-pages/man3/keyctl_setperm.3.html
func KeyctlSetperm(id int, perm uint32) error {
	_, err := KeyctlInt(KEYCTL_SETPERM, id, int(perm), 0, 0)
	return err
}

//sys	keyctlJoin(cmd int, arg2 string) (ret int, err error) = SYS_KEYCTL

// KeyctlJoinSessionKeyring implements the KEYCTL_JOIN_SESSION_KEYRING command.
// See the full documentation at:
// http://man7.org/linux/man-pages/man3/keyctl_join_session_keyring.3.html
func KeyctlJoinSessionKeyring(name string) (ringid int, err error) {
	return keyctlJoin(KEYCTL_JOIN_SESSION_KEYRING, name)
}

//sys	keyctlSearch(cmd int, arg2 int, arg3 string, arg4 string, arg5 int) (ret int, err error) = SYS_KEYCTL

// KeyctlSearch implements the KEYCTL_SEARCH command.
// See the full documentation at:
// http://man7.org/linux/man-pages/man3/keyctl_search.3.html
func KeyctlSearch(ringid int, keyType, description string, destRingid int) (id int, err error) {
	return keyctlSearch(KEYCTL_SEARCH, ringid, keyType, description, destRingid)
}

//sys	keyctlIOV(cmd int, arg2 int, payload []Iovec, arg5 int) (err error) = SYS_KEYCTL

// KeyctlInstantiateIOV implements the KEYCTL_INSTANTIATE_IOV command. This
// command is similar to KEYCTL_INSTANTIATE, except that the payload is a slice
// of Iovec (each of which represents a buffer) instead of a single buffer.
// See the full documentation at:
// http://man7.org/linux/man-pages/man3/keyctl_instantiate_iov.3.html
func KeyctlInstantiateIOV(id int, payload []Iovec, ringid int) error {
	return keyctlIOV(KEYCTL_INSTANTIATE_IOV, id, payload, ringid)
}

//sys	keyctlDH(cmd int, arg2 *KeyctlDHParams, buf []byte) (ret int, err error) = SYS_KEYCTL

// KeyctlDHCompute implements the KEYCTL_DH_COMPUTE command. This command
// computes a Diffie-Hellman shared secret based on the provide params. The
// secret is written to the provided buffer and the returned size is the number
// of bytes written (returning an error if there is insufficient space in the
// buffer). If a nil buffer is passed in, this function returns the minimum
// buffer length needed to store the appropriate data. Note that this differs
// from KEYCTL_READ's behavior which always returns the requested payload size.
// See the full documentation at:
// http://man7.org/linux/man-pages/man3/keyctl_dh_compute.3.html
func KeyctlDHCompute(params *KeyctlDHParams, buffer []byte) (size int, err error) {
	return keyctlDH(KEYCTL_DH_COMPUTE, params, buffer)
}

// KeyctlRestrictKeyring implements the KEYCTL_RESTRICT_KEYRING command. This
// command limits the set of keys that can be linked to the keyring, regardless
// of keyring permissions. The command requires the "setattr" permission.
//
// When called with an empty keyType the command locks the keyring, preventing
// any further keys from being linked to the keyring.
//
// The "asymmetric" keyType defines restrictions requiring key payloads to be
// DER encoded X.509 certificates signed by keys in another keyring. Restrictions
// for "asymmetric" include "builtin_trusted", "builtin_and_secondary_trusted",
// "key_or_keyring:<key>", and "key_or_keyring:<key>:chain".
//
// As of Linux 4.12, only the "asymmetric" keyType defines type-specific
// restrictions.
//
// See the full documentation at:
// http://man7.org/linux/man-pages/man3/keyctl_restrict_keyring.3.html
// http://man7.org/linux/man-pages/man2/keyctl.2.html
func KeyctlRestrictKeyring(ringid int, keyType string, restriction string) error {
	if keyType == "" {
		return keyctlRestrictKeyring(KEYCTL_RESTRICT_KEYRING, ringid)
	}
	return keyctlRestrictKeyringByType(KEYCTL_RESTRICT_KEYRING, ringid, keyType, restriction)
}

//sys	keyctlRestrictKeyringByType(cmd int, arg2 int, keyType string, restriction string) (err error) = SYS_KEYCTL
//sys	keyctlRestrictKeyring(cmd int, arg2 int) (err error) = SYS_KEYCTL

func recvmsgRaw(fd int, iov []Iovec, oob []byte, flags int, rsa *RawSockaddrAny) (n, oobn int, recvflags int, err error) {
	var msg Msghdr
	msg.Name = (*byte)(unsafe.Pointer(rsa))
	msg.Namelen = uint32(SizeofSockaddrAny)
	var dummy byte
	if len(oob) > 0 {
		if emptyIovecs(iov) {
			var sockType int
			sockType, err = GetsockoptInt(fd, SOL_SOCKET, SO_TYPE)
			if err != nil {
				return
			}
			// receive at least one normal byte
			if sockType != SOCK_DGRAM {
				var iova [1]Iovec
				iova[0].Base = &dummy
				iova[0].SetLen(1)
				iov = iova[:]
			}
		}
		msg.Control = &oob[0]
		msg.SetControllen(len(oob))
	}
	if len(iov) > 0 {
		msg.Iov = &iov[0]
		msg.SetIovlen(len(iov))
	}
	if n, err = recvmsg(fd, &msg, flags); err != nil {
		return
	}
	oobn = int(msg.Controllen)
	recvflags = int(msg.Flags)
	return
}

func sendmsgN(fd int, iov []Iovec, oob []byte, ptr unsafe.Pointer, salen _Socklen, flags int) (n int, err error) {
	var msg Msghdr
	msg.Name = (*byte)(ptr)
	msg.Namelen = uint32(salen)
	var dummy byte
	var empty bool
	if len(oob) > 0 {
		empty := emptyIovecs(iov)
		if empty {
			var sockType int
			sockType, err = GetsockoptInt(fd, SOL_SOCKET, SO_TYPE)
			if err != nil {
				return 0, err
			}
			// send at least one normal byte
			if sockType != SOCK_DGRAM {
				var iova [1]Iovec
				iova[0].Base = &dummy
				iova[0].SetLen(1)
			}
		}
		msg.Control = &oob[0]
		msg.SetControllen(len(oob))
	}
	if len(iov) > 0 {
		msg.Iov = &iov[0]
		msg.SetIovlen(len(iov))
	}
	if n, err = sendmsg(fd, &msg, flags); err != nil {
		return 0, err
	}
	if len(oob) > 0 && empty {
		n = 0
	}
	return n, nil
}

// BindToDevice binds the socket associated with fd to device.
func BindToDevice(fd int, device string) (err error) {
	return SetsockoptString(fd, SOL_SOCKET, SO_BINDTODEVICE, device)
}

//sys	ptrace(request int, pid int, addr uintptr, data uintptr) (err error)

func ptracePeek(req int, pid int, addr uintptr, out []byte) (count int, err error) {
	// The peek requests are machine-size oriented, so we wrap it
	// to retrieve arbitrary-length data.

	// The ptrace syscall differs from glibc's ptrace.
	// Peeks returns the word in *data, not as the return value.

	var buf [SizeofPtr]byte

	// Leading edge. PEEKTEXT/PEEKDATA don't require aligned
	// access (PEEKUSER warns that it might), but if we don't
	// align our reads, we might straddle an unmapped page
	// boundary and not get the bytes leading up to the page
	// boundary.
	n := 0
	if addr%SizeofPtr != 0 {
		err = ptrace(req, pid, addr-addr%SizeofPtr, uintptr(unsafe.Pointer(&buf[0])))
		if err != nil {
			return 0, err
		}
		n += copy(out, buf[addr%SizeofPtr:])
		out = out[n:]
	}

	// Remainder.
	for len(out) > 0 {
		// We use an internal buffer to guarantee alignment.
		// It's not documented if this is necessary, but we're paranoid.
		err = ptrace(req, pid, addr+uintptr(n), uintptr(unsafe.Pointer(&buf[0])))
		if err != nil {
			return n, err
		}
		copied := copy(out, buf[0:])
		n += copied
		out = out[copied:]
	}

	return n, nil
}

func PtracePeekText(pid int, addr uintptr, out []byte) (count int, err error) {
	return ptracePeek(PTRACE_PEEKTEXT, pid, addr, out)
}

func PtracePeekData(pid int, addr uintptr, out []byte) (count int, err error) {
	return ptracePeek(PTRACE_PEEKDATA, pid, addr, out)
}

func PtracePeekUser(pid int, addr uintptr, out []byte) (count int, err error) {
	return ptracePeek(PTRACE_PEEKUSR, pid, addr, out)
}

func ptracePoke(pokeReq int, peekReq int, pid int, addr uintptr, data []byte) (count int, err error) {
	// As for ptracePeek, we need to align our accesses to deal
	// with the possibility of straddling an invalid page.

	// Leading edge.
	n := 0
	if addr%SizeofPtr != 0 {
		var buf [SizeofPtr]byte
		err = ptrace(peekReq, pid, addr-addr%SizeofPtr, uintptr(unsafe.Pointer(&buf[0])))
		if err != nil {
			return 0, err
		}
		n += copy(buf[addr%SizeofPtr:], data)
		word := *((*uintptr)(unsafe.Pointer(&buf[0])))
		err = ptrace(pokeReq, pid, addr-addr%SizeofPtr, word)
		if err != nil {
			return 0, err
		}
		data = data[n:]
	}

	// Interior.
	for len(data) > SizeofPtr {
		word := *((*uintptr)(unsafe.Pointer(&data[0])))
		err = ptrace(pokeReq, pid, addr+uintptr(n), word)
		if err != nil {
			return n, err
		}
		n += SizeofPtr
		data = data[SizeofPtr:]
	}

	// Trailing edge.
	if len(data) > 0 {
		var buf [SizeofPtr]byte
		err = ptrace(peekReq, pid, addr+uintptr(n), uintptr(unsafe.Pointer(&buf[0])))
		if err != nil {
			return n, err
		}
		copy(buf[0:], data)
		word := *((*uintptr)(unsafe.Pointer(&buf[0])))
		err = ptrace(pokeReq, pid, addr+uintptr(n), word)
		if err != nil {
			return n, err
		}
		n += len(data)
	}

	return n, nil
}

func PtracePokeText(pid int, addr uintptr, data []byte) (count int, err error) {
	return ptracePoke(PTRACE_POKETEXT, PTRACE_PEEKTEXT, pid, addr, data)
}

func PtracePokeData(pid int, addr uintptr, data []byte) (count int, err error) {
	return ptracePoke(PTRACE_POKEDATA, PTRACE_PEEKDATA, pid, addr, data)
}

func PtracePokeUser(pid int, addr uintptr, data []byte) (count int, err error) {
	return ptracePoke(PTRACE_POKEUSR, PTRACE_PEEKUSR, pid, addr, data)
}

func PtraceGetRegs(pid int, regsout *PtraceRegs) (err error) {
	return ptrace(PTRACE_GETREGS, pid, 0, uintptr(unsafe.Pointer(regsout)))
}

func PtraceSetRegs(pid int, regs *PtraceRegs) (err error) {
	return ptrace(PTRACE_SETREGS, pid, 0, uintptr(unsafe.Pointer(regs)))
}

func PtraceSetOptions(pid int, options int) (err error) {
	return ptrace(PTRACE_SETOPTIONS, pid, 0, uintptr(options))
}

func PtraceGetEventMsg(pid int) (msg uint, err error) {
	var data _C_long
	err = ptrace(PTRACE_GETEVENTMSG, pid, 0, uintptr(unsafe.Pointer(&data)))
	msg = uint(data)
	return
}

func PtraceCont(pid int, signal int) (err error) {
	return ptrace(PTRACE_CONT, pid, 0, uintptr(signal))
}

func PtraceSyscall(pid int, signal int) (err error) {
	return ptrace(PTRACE_SYSCALL, pid, 0, uintptr(signal))
}

func PtraceSingleStep(pid int) (err error) { return ptrace(PTRACE_SINGLESTEP, pid, 0, 0) }

func PtraceInterrupt(pid int) (err error) { return ptrace(PTRACE_INTERRUPT, pid, 0, 0) }

func PtraceAttach(pid int) (err error) { return ptrace(PTRACE_ATTACH, pid, 0, 0) }

func PtraceSeize(pid int) (err error) { return ptrace(PTRACE_SEIZE, pid, 0, 0) }

func PtraceDetach(pid int) (err error) { return ptrace(PTRACE_DETACH, pid, 0, 0) }

//sys	reboot(magic1 uint, magic2 uint, cmd int, arg string) (err error)

func Reboot(cmd int) (err error) {
	return reboot(LINUX_REBOOT_MAGIC1, LINUX_REBOOT_MAGIC2, cmd, "")
}

func direntIno(buf []byte) (uint64, bool) {
	return readInt(buf, unsafe.Offsetof(Dirent{}.Ino), unsafe.Sizeof(Dirent{}.Ino))
}

func direntReclen(buf []byte) (uint64, bool) {
	return readInt(buf, unsafe.Offsetof(Dirent{}.Reclen), unsafe.Sizeof(Dirent{}.Reclen))
}

func direntNamlen(buf []byte) (uint64, bool) {
	reclen, ok := direntReclen(buf)
	if !ok {
		return 0, false
	}
	return reclen - uint64(unsafe.Offsetof(Dirent{}.Name)), true
}

//sys	mount(source string, target string, fstype string, flags uintptr, data *byte) (err error)

func Mount(source string, target string, fstype string, flags uintptr, data string) (err error) {
	// Certain file systems get rather angry and EINVAL if you give
	// them an empty string of data, rather than NULL.
	if data == "" {
		return mount(source, target, fstype, flags, nil)
	}
	datap, err := BytePtrFromString(data)
	if err != nil {
		return err
	}
	return mount(source, target, fstype, flags, datap)
}

//sys	mountSetattr(dirfd int, pathname string, flags uint, attr *MountAttr, size uintptr) (err error) = SYS_MOUNT_SETATTR

// MountSetattr is a wrapper for mount_setattr(2).
// https://man7.org/linux/man-pages/man2/mount_setattr.2.html
//
// Requires kernel >= 5.12.
func MountSetattr(dirfd int, pathname string, flags uint, attr *MountAttr) error {
	return mountSetattr(dirfd, pathname, flags, attr, unsafe.Sizeof(*attr))
}

func Sendfile(outfd int, infd int, offset *int64, count int) (written int, err error) {
	if raceenabled {
		raceReleaseMerge(unsafe.Pointer(&ioSync))
	}
	return sendfile(outfd, infd, offset, count)
}

// Sendto
// Recvfrom
// Socketpair

/*
 * Direct access
 */
//sys	Acct(path string) (err error)
//sys	AddKey(keyType string, description string, payload []byte, ringid int) (id int, err error)
//sys	Adjtimex(buf *Timex) (state int, err error)
//sysnb	Capget(hdr *CapUserHeader, data *CapUserData) (err error)
//sysnb	Capset(hdr *CapUserHeader, data *CapUserData) (err error)
//sys	Chdir(path string) (err error)
//sys	Chroot(path string) (err error)
//sys	ClockGetres(clockid int32, res *Timespec) (err error)
//sys	ClockGettime(clockid int32, time *Timespec) (err error)
//sys	ClockNanosleep(clockid int32, flags int, request *Timespec, remain *Timespec) (err error)
//sys	Close(fd int) (err error)
//sys	CloseRange(first uint, last uint, flags uint) (err error)
//sys	CopyFileRange(rfd int, roff *int64, wfd int, woff *int64, len int, flags int) (n int, err error)
//sys	DeleteModule(name string, flags int) (err error)
//sys	Dup(oldfd int) (fd int, err error)

func Dup2(oldfd, newfd int) error {
<<<<<<< HEAD
	// Android O and newer blocks dup2; riscv and arm64 don't implement dup2.
	if runtime.GOOS == "android" || runtime.GOARCH == "riscv64" || runtime.GOARCH == "arm64" {
		return Dup3(oldfd, newfd, 0)
	}
	return dup2(oldfd, newfd)
=======
	return Dup3(oldfd, newfd, 0)
>>>>>>> e8d3e9b1
}

//sys	Dup3(oldfd int, newfd int, flags int) (err error)
//sysnb	EpollCreate1(flag int) (fd int, err error)
//sysnb	EpollCtl(epfd int, op int, fd int, event *EpollEvent) (err error)
//sys	Eventfd(initval uint, flags int) (fd int, err error) = SYS_EVENTFD2
//sys	Exit(code int) = SYS_EXIT_GROUP
//sys	Fallocate(fd int, mode uint32, off int64, len int64) (err error)
//sys	Fchdir(fd int) (err error)
//sys	Fchmod(fd int, mode uint32) (err error)
//sys	Fchownat(dirfd int, path string, uid int, gid int, flags int) (err error)
//sys	Fdatasync(fd int) (err error)
//sys	Fgetxattr(fd int, attr string, dest []byte) (sz int, err error)
//sys	FinitModule(fd int, params string, flags int) (err error)
//sys	Flistxattr(fd int, dest []byte) (sz int, err error)
//sys	Flock(fd int, how int) (err error)
//sys	Fremovexattr(fd int, attr string) (err error)
//sys	Fsetxattr(fd int, attr string, dest []byte, flags int) (err error)
//sys	Fsync(fd int) (err error)
//sys	Fsmount(fd int, flags int, mountAttrs int) (fsfd int, err error)
//sys	Fsopen(fsName string, flags int) (fd int, err error)
//sys	Fspick(dirfd int, pathName string, flags int) (fd int, err error)
//sys	Getdents(fd int, buf []byte) (n int, err error) = SYS_GETDENTS64
//sysnb	Getpgid(pid int) (pgid int, err error)

func Getpgrp() (pid int) {
	pid, _ = Getpgid(0)
	return
}

//sysnb	Getpid() (pid int)
//sysnb	Getppid() (ppid int)
//sys	Getpriority(which int, who int) (prio int, err error)
//sys	Getrandom(buf []byte, flags int) (n int, err error)
//sysnb	Getrusage(who int, rusage *Rusage) (err error)
//sysnb	Getsid(pid int) (sid int, err error)
//sysnb	Gettid() (tid int)
//sys	Getxattr(path string, attr string, dest []byte) (sz int, err error)
//sys	InitModule(moduleImage []byte, params string) (err error)
//sys	InotifyAddWatch(fd int, pathname string, mask uint32) (watchdesc int, err error)
//sysnb	InotifyInit1(flags int) (fd int, err error)
//sysnb	InotifyRmWatch(fd int, watchdesc uint32) (success int, err error)
//sysnb	Kill(pid int, sig syscall.Signal) (err error)
//sys	Klogctl(typ int, buf []byte) (n int, err error) = SYS_SYSLOG
//sys	Lgetxattr(path string, attr string, dest []byte) (sz int, err error)
//sys	Listxattr(path string, dest []byte) (sz int, err error)
//sys	Llistxattr(path string, dest []byte) (sz int, err error)
//sys	Lremovexattr(path string, attr string) (err error)
//sys	Lsetxattr(path string, attr string, data []byte, flags int) (err error)
//sys	MemfdCreate(name string, flags int) (fd int, err error)
//sys	Mkdirat(dirfd int, path string, mode uint32) (err error)
//sys	Mknodat(dirfd int, path string, mode uint32, dev int) (err error)
//sys	MoveMount(fromDirfd int, fromPathName string, toDirfd int, toPathName string, flags int) (err error)
//sys	Nanosleep(time *Timespec, leftover *Timespec) (err error)
//sys	OpenTree(dfd int, fileName string, flags uint) (r int, err error)
//sys	PerfEventOpen(attr *PerfEventAttr, pid int, cpu int, groupFd int, flags int) (fd int, err error)
//sys	PivotRoot(newroot string, putold string) (err error) = SYS_PIVOT_ROOT
//sysnb	Prlimit(pid int, resource int, newlimit *Rlimit, old *Rlimit) (err error) = SYS_PRLIMIT64
//sys	Prctl(option int, arg2 uintptr, arg3 uintptr, arg4 uintptr, arg5 uintptr) (err error)
//sys	Pselect(nfd int, r *FdSet, w *FdSet, e *FdSet, timeout *Timespec, sigmask *Sigset_t) (n int, err error) = SYS_PSELECT6
//sys	read(fd int, p []byte) (n int, err error)
//sys	Removexattr(path string, attr string) (err error)
//sys	Renameat2(olddirfd int, oldpath string, newdirfd int, newpath string, flags uint) (err error)
//sys	RequestKey(keyType string, description string, callback string, destRingid int) (id int, err error)
//sys	Setdomainname(p []byte) (err error)
//sys	Sethostname(p []byte) (err error)
//sysnb	Setpgid(pid int, pgid int) (err error)
//sysnb	Setsid() (pid int, err error)
//sysnb	Settimeofday(tv *Timeval) (err error)
//sys	Setns(fd int, nstype int) (err error)

// PrctlRetInt performs a prctl operation specified by option and further
// optional arguments arg2 through arg5 depending on option. It returns a
// non-negative integer that is returned by the prctl syscall.
func PrctlRetInt(option int, arg2 uintptr, arg3 uintptr, arg4 uintptr, arg5 uintptr) (int, error) {
	ret, _, err := Syscall6(SYS_PRCTL, uintptr(option), uintptr(arg2), uintptr(arg3), uintptr(arg4), uintptr(arg5), 0)
	if err != 0 {
		return 0, err
	}
	return int(ret), nil
}

// issue 1435.
// On linux Setuid and Setgid only affects the current thread, not the process.
// This does not match what most callers expect so we must return an error
// here rather than letting the caller think that the call succeeded.

func Setuid(uid int) (err error) {
	return EOPNOTSUPP
}

func Setgid(uid int) (err error) {
	return EOPNOTSUPP
}

// SetfsgidRetGid sets fsgid for current thread and returns previous fsgid set.
// setfsgid(2) will return a non-nil error only if its caller lacks CAP_SETUID capability.
// If the call fails due to other reasons, current fsgid will be returned.
func SetfsgidRetGid(gid int) (int, error) {
	return setfsgid(gid)
}

// SetfsuidRetUid sets fsuid for current thread and returns previous fsuid set.
// setfsgid(2) will return a non-nil error only if its caller lacks CAP_SETUID capability
// If the call fails due to other reasons, current fsuid will be returned.
func SetfsuidRetUid(uid int) (int, error) {
	return setfsuid(uid)
}

func Setfsgid(gid int) error {
	_, err := setfsgid(gid)
	return err
}

func Setfsuid(uid int) error {
	_, err := setfsuid(uid)
	return err
}

func Signalfd(fd int, sigmask *Sigset_t, flags int) (newfd int, err error) {
	return signalfd(fd, sigmask, _C__NSIG/8, flags)
}

//sys	Setpriority(which int, who int, prio int) (err error)
//sys	Setxattr(path string, attr string, data []byte, flags int) (err error)
//sys	signalfd(fd int, sigmask *Sigset_t, maskSize uintptr, flags int) (newfd int, err error) = SYS_SIGNALFD4
//sys	Statx(dirfd int, path string, flags int, mask int, stat *Statx_t) (err error)
//sys	Sync()
//sys	Syncfs(fd int) (err error)
//sysnb	Sysinfo(info *Sysinfo_t) (err error)
//sys	Tee(rfd int, wfd int, len int, flags int) (n int64, err error)
//sysnb	TimerfdCreate(clockid int, flags int) (fd int, err error)
//sysnb	TimerfdGettime(fd int, currValue *ItimerSpec) (err error)
//sysnb	TimerfdSettime(fd int, flags int, newValue *ItimerSpec, oldValue *ItimerSpec) (err error)
//sysnb	Tgkill(tgid int, tid int, sig syscall.Signal) (err error)
//sysnb	Times(tms *Tms) (ticks uintptr, err error)
//sysnb	Umask(mask int) (oldmask int)
//sysnb	Uname(buf *Utsname) (err error)
//sys	Unmount(target string, flags int) (err error) = SYS_UMOUNT2
//sys	Unshare(flags int) (err error)
//sys	write(fd int, p []byte) (n int, err error)
//sys	exitThread(code int) (err error) = SYS_EXIT
//sys	readlen(fd int, p *byte, np int) (n int, err error) = SYS_READ
//sys	writelen(fd int, p *byte, np int) (n int, err error) = SYS_WRITE
//sys	readv(fd int, iovs []Iovec) (n int, err error) = SYS_READV
//sys	writev(fd int, iovs []Iovec) (n int, err error) = SYS_WRITEV
//sys	preadv(fd int, iovs []Iovec, offs_l uintptr, offs_h uintptr) (n int, err error) = SYS_PREADV
//sys	pwritev(fd int, iovs []Iovec, offs_l uintptr, offs_h uintptr) (n int, err error) = SYS_PWRITEV
//sys	preadv2(fd int, iovs []Iovec, offs_l uintptr, offs_h uintptr, flags int) (n int, err error) = SYS_PREADV2
//sys	pwritev2(fd int, iovs []Iovec, offs_l uintptr, offs_h uintptr, flags int) (n int, err error) = SYS_PWRITEV2

func bytes2iovec(bs [][]byte) []Iovec {
	iovecs := make([]Iovec, len(bs))
	for i, b := range bs {
		iovecs[i].SetLen(len(b))
		if len(b) > 0 {
			iovecs[i].Base = &b[0]
		} else {
			iovecs[i].Base = (*byte)(unsafe.Pointer(&_zero))
		}
	}
	return iovecs
}

// offs2lohi splits offs into its lower and upper unsigned long. On 64-bit
// systems, hi will always be 0. On 32-bit systems, offs will be split in half.
// preadv/pwritev chose this calling convention so they don't need to add a
// padding-register for alignment on ARM.
func offs2lohi(offs int64) (lo, hi uintptr) {
	return uintptr(offs), uintptr(uint64(offs) >> SizeofLong)
}

func Readv(fd int, iovs [][]byte) (n int, err error) {
	iovecs := bytes2iovec(iovs)
	n, err = readv(fd, iovecs)
	readvRacedetect(iovecs, n, err)
	return n, err
}

func Preadv(fd int, iovs [][]byte, offset int64) (n int, err error) {
	iovecs := bytes2iovec(iovs)
	lo, hi := offs2lohi(offset)
	n, err = preadv(fd, iovecs, lo, hi)
	readvRacedetect(iovecs, n, err)
	return n, err
}

func Preadv2(fd int, iovs [][]byte, offset int64, flags int) (n int, err error) {
	iovecs := bytes2iovec(iovs)
	lo, hi := offs2lohi(offset)
	n, err = preadv2(fd, iovecs, lo, hi, flags)
	readvRacedetect(iovecs, n, err)
	return n, err
}

func readvRacedetect(iovecs []Iovec, n int, err error) {
	if !raceenabled {
		return
	}
	for i := 0; n > 0 && i < len(iovecs); i++ {
		m := int(iovecs[i].Len)
		if m > n {
			m = n
		}
		n -= m
		if m > 0 {
			raceWriteRange(unsafe.Pointer(iovecs[i].Base), m)
		}
	}
	if err == nil {
		raceAcquire(unsafe.Pointer(&ioSync))
	}
}

func Writev(fd int, iovs [][]byte) (n int, err error) {
	iovecs := bytes2iovec(iovs)
	if raceenabled {
		raceReleaseMerge(unsafe.Pointer(&ioSync))
	}
	n, err = writev(fd, iovecs)
	writevRacedetect(iovecs, n)
	return n, err
}

func Pwritev(fd int, iovs [][]byte, offset int64) (n int, err error) {
	iovecs := bytes2iovec(iovs)
	if raceenabled {
		raceReleaseMerge(unsafe.Pointer(&ioSync))
	}
	lo, hi := offs2lohi(offset)
	n, err = pwritev(fd, iovecs, lo, hi)
	writevRacedetect(iovecs, n)
	return n, err
}

func Pwritev2(fd int, iovs [][]byte, offset int64, flags int) (n int, err error) {
	iovecs := bytes2iovec(iovs)
	if raceenabled {
		raceReleaseMerge(unsafe.Pointer(&ioSync))
	}
	lo, hi := offs2lohi(offset)
	n, err = pwritev2(fd, iovecs, lo, hi, flags)
	writevRacedetect(iovecs, n)
	return n, err
}

func writevRacedetect(iovecs []Iovec, n int) {
	if !raceenabled {
		return
	}
	for i := 0; n > 0 && i < len(iovecs); i++ {
		m := int(iovecs[i].Len)
		if m > n {
			m = n
		}
		n -= m
		if m > 0 {
			raceReadRange(unsafe.Pointer(iovecs[i].Base), m)
		}
	}
}

// mmap varies by architecture; see syscall_linux_*.go.
//sys	munmap(addr uintptr, length uintptr) (err error)

var mapper = &mmapper{
	active: make(map[*byte][]byte),
	mmap:   mmap,
	munmap: munmap,
}

func Mmap(fd int, offset int64, length int, prot int, flags int) (data []byte, err error) {
	return mapper.Mmap(fd, offset, length, prot, flags)
}

func Munmap(b []byte) (err error) {
	return mapper.Munmap(b)
}

//sys	Madvise(b []byte, advice int) (err error)
//sys	Mprotect(b []byte, prot int) (err error)
//sys	Mlock(b []byte) (err error)
//sys	Mlockall(flags int) (err error)
//sys	Msync(b []byte, flags int) (err error)
//sys	Munlock(b []byte) (err error)
//sys	Munlockall() (err error)

// Vmsplice splices user pages from a slice of Iovecs into a pipe specified by fd,
// using the specified flags.
func Vmsplice(fd int, iovs []Iovec, flags int) (int, error) {
	var p unsafe.Pointer
	if len(iovs) > 0 {
		p = unsafe.Pointer(&iovs[0])
	}

	n, _, errno := Syscall6(SYS_VMSPLICE, uintptr(fd), uintptr(p), uintptr(len(iovs)), uintptr(flags), 0, 0)
	if errno != 0 {
		return 0, syscall.Errno(errno)
	}

	return int(n), nil
}

func isGroupMember(gid int) bool {
	groups, err := Getgroups()
	if err != nil {
		return false
	}

	for _, g := range groups {
		if g == gid {
			return true
		}
	}
	return false
}

//sys	faccessat(dirfd int, path string, mode uint32) (err error)
//sys	Faccessat2(dirfd int, path string, mode uint32, flags int) (err error)

func Faccessat(dirfd int, path string, mode uint32, flags int) (err error) {
	if flags == 0 {
		return faccessat(dirfd, path, mode)
	}

	if err := Faccessat2(dirfd, path, mode, flags); err != ENOSYS && err != EPERM {
		return err
	}

	// The Linux kernel faccessat system call does not take any flags.
	// The glibc faccessat implements the flags itself; see
	// https://sourceware.org/git/?p=glibc.git;a=blob;f=sysdeps/unix/sysv/linux/faccessat.c;hb=HEAD
	// Because people naturally expect syscall.Faccessat to act
	// like C faccessat, we do the same.

	if flags & ^(AT_SYMLINK_NOFOLLOW|AT_EACCESS) != 0 {
		return EINVAL
	}

	var st Stat_t
	if err := Fstatat(dirfd, path, &st, flags&AT_SYMLINK_NOFOLLOW); err != nil {
		return err
	}

	mode &= 7
	if mode == 0 {
		return nil
	}

	var uid int
	if flags&AT_EACCESS != 0 {
		uid = Geteuid()
	} else {
		uid = Getuid()
	}

	if uid == 0 {
		if mode&1 == 0 {
			// Root can read and write any file.
			return nil
		}
		if st.Mode&0111 != 0 {
			// Root can execute any file that anybody can execute.
			return nil
		}
		return EACCES
	}

	var fmode uint32
	if uint32(uid) == st.Uid {
		fmode = (st.Mode >> 6) & 7
	} else {
		var gid int
		if flags&AT_EACCESS != 0 {
			gid = Getegid()
		} else {
			gid = Getgid()
		}

<<<<<<< HEAD
		if uint32(gid) == st.Gid || isGroupMember(gid) {
=======
		if uint32(gid) == st.Gid || isGroupMember(int(st.Gid)) {
>>>>>>> e8d3e9b1
			fmode = (st.Mode >> 3) & 7
		} else {
			fmode = st.Mode & 7
		}
	}

	if fmode&mode == mode {
		return nil
	}

	return EACCES
}

//sys	nameToHandleAt(dirFD int, pathname string, fh *fileHandle, mountID *_C_int, flags int) (err error) = SYS_NAME_TO_HANDLE_AT
//sys	openByHandleAt(mountFD int, fh *fileHandle, flags int) (fd int, err error) = SYS_OPEN_BY_HANDLE_AT

// fileHandle is the argument to nameToHandleAt and openByHandleAt. We
// originally tried to generate it via unix/linux/types.go with "type
// fileHandle C.struct_file_handle" but that generated empty structs
// for mips64 and mips64le. Instead, hard code it for now (it's the
// same everywhere else) until the mips64 generator issue is fixed.
type fileHandle struct {
	Bytes uint32
	Type  int32
}

// FileHandle represents the C struct file_handle used by
// name_to_handle_at (see NameToHandleAt) and open_by_handle_at (see
// OpenByHandleAt).
type FileHandle struct {
	*fileHandle
}

// NewFileHandle constructs a FileHandle.
func NewFileHandle(handleType int32, handle []byte) FileHandle {
	const hdrSize = unsafe.Sizeof(fileHandle{})
	buf := make([]byte, hdrSize+uintptr(len(handle)))
	copy(buf[hdrSize:], handle)
	fh := (*fileHandle)(unsafe.Pointer(&buf[0]))
	fh.Type = handleType
	fh.Bytes = uint32(len(handle))
	return FileHandle{fh}
}

func (fh *FileHandle) Size() int   { return int(fh.fileHandle.Bytes) }
func (fh *FileHandle) Type() int32 { return fh.fileHandle.Type }
func (fh *FileHandle) Bytes() []byte {
	n := fh.Size()
	if n == 0 {
		return nil
	}
	return (*[1 << 30]byte)(unsafe.Pointer(uintptr(unsafe.Pointer(&fh.fileHandle.Type)) + 4))[:n:n]
}

// NameToHandleAt wraps the name_to_handle_at system call; it obtains
// a handle for a path name.
func NameToHandleAt(dirfd int, path string, flags int) (handle FileHandle, mountID int, err error) {
	var mid _C_int
	// Try first with a small buffer, assuming the handle will
	// only be 32 bytes.
	size := uint32(32 + unsafe.Sizeof(fileHandle{}))
	didResize := false
	for {
		buf := make([]byte, size)
		fh := (*fileHandle)(unsafe.Pointer(&buf[0]))
		fh.Bytes = size - uint32(unsafe.Sizeof(fileHandle{}))
		err = nameToHandleAt(dirfd, path, fh, &mid, flags)
		if err == EOVERFLOW {
			if didResize {
				// We shouldn't need to resize more than once
				return
			}
			didResize = true
			size = fh.Bytes + uint32(unsafe.Sizeof(fileHandle{}))
			continue
		}
		if err != nil {
			return
		}
		return FileHandle{fh}, int(mid), nil
	}
}

// OpenByHandleAt wraps the open_by_handle_at system call; it opens a
// file via a handle as previously returned by NameToHandleAt.
func OpenByHandleAt(mountFD int, handle FileHandle, flags int) (fd int, err error) {
	return openByHandleAt(mountFD, handle.fileHandle, flags)
}

// Klogset wraps the sys_syslog system call; it sets console_loglevel to
// the value specified by arg and passes a dummy pointer to bufp.
func Klogset(typ int, arg int) (err error) {
	var p unsafe.Pointer
	_, _, errno := Syscall(SYS_SYSLOG, uintptr(typ), uintptr(p), uintptr(arg))
	if errno != 0 {
		return errnoErr(errno)
	}
	return nil
}

// RemoteIovec is Iovec with the pointer replaced with an integer.
// It is used for ProcessVMReadv and ProcessVMWritev, where the pointer
// refers to a location in a different process' address space, which
// would confuse the Go garbage collector.
type RemoteIovec struct {
	Base uintptr
	Len  int
}

//sys	ProcessVMReadv(pid int, localIov []Iovec, remoteIov []RemoteIovec, flags uint) (n int, err error) = SYS_PROCESS_VM_READV
//sys	ProcessVMWritev(pid int, localIov []Iovec, remoteIov []RemoteIovec, flags uint) (n int, err error) = SYS_PROCESS_VM_WRITEV

<<<<<<< HEAD
=======
//sys	PidfdOpen(pid int, flags int) (fd int, err error) = SYS_PIDFD_OPEN
//sys	PidfdGetfd(pidfd int, targetfd int, flags int) (fd int, err error) = SYS_PIDFD_GETFD
//sys	PidfdSendSignal(pidfd int, sig Signal, info *Siginfo, flags int) (err error) = SYS_PIDFD_SEND_SIGNAL

//sys	shmat(id int, addr uintptr, flag int) (ret uintptr, err error)
//sys	shmctl(id int, cmd int, buf *SysvShmDesc) (result int, err error)
//sys	shmdt(addr uintptr) (err error)
//sys	shmget(key int, size int, flag int) (id int, err error)

//sys	getitimer(which int, currValue *Itimerval) (err error)
//sys	setitimer(which int, newValue *Itimerval, oldValue *Itimerval) (err error)

// MakeItimerval creates an Itimerval from interval and value durations.
func MakeItimerval(interval, value time.Duration) Itimerval {
	return Itimerval{
		Interval: NsecToTimeval(interval.Nanoseconds()),
		Value:    NsecToTimeval(value.Nanoseconds()),
	}
}

// A value which may be passed to the which parameter for Getitimer and
// Setitimer.
type ItimerWhich int

// Possible which values for Getitimer and Setitimer.
const (
	ItimerReal    ItimerWhich = ITIMER_REAL
	ItimerVirtual ItimerWhich = ITIMER_VIRTUAL
	ItimerProf    ItimerWhich = ITIMER_PROF
)

// Getitimer wraps getitimer(2) to return the current value of the timer
// specified by which.
func Getitimer(which ItimerWhich) (Itimerval, error) {
	var it Itimerval
	if err := getitimer(int(which), &it); err != nil {
		return Itimerval{}, err
	}

	return it, nil
}

// Setitimer wraps setitimer(2) to arm or disarm the timer specified by which.
// It returns the previous value of the timer.
//
// If the Itimerval argument is the zero value, the timer will be disarmed.
func Setitimer(which ItimerWhich, it Itimerval) (Itimerval, error) {
	var prev Itimerval
	if err := setitimer(int(which), &it, &prev); err != nil {
		return Itimerval{}, err
	}

	return prev, nil
}

>>>>>>> e8d3e9b1
/*
 * Unimplemented
 */
// AfsSyscall
// ArchPrctl
// Brk
// ClockNanosleep
// ClockSettime
// Clone
// EpollCtlOld
// EpollPwait
// EpollWaitOld
// Execve
// Fork
// Futex
// GetKernelSyms
// GetMempolicy
// GetRobustList
// GetThreadArea
// Getpmsg
// IoCancel
// IoDestroy
// IoGetevents
// IoSetup
// IoSubmit
// IoprioGet
// IoprioSet
// KexecLoad
// LookupDcookie
// Mbind
// MigratePages
// Mincore
// ModifyLdt
// Mount
// MovePages
// MqGetsetattr
// MqNotify
// MqOpen
// MqTimedreceive
// MqTimedsend
// MqUnlink
// Mremap
// Msgctl
// Msgget
// Msgrcv
// Msgsnd
// Nfsservctl
// Personality
// Pselect6
// Ptrace
// Putpmsg
// Quotactl
// Readahead
// Readv
// RemapFilePages
// RestartSyscall
// RtSigaction
// RtSigpending
// RtSigprocmask
// RtSigqueueinfo
// RtSigreturn
// RtSigsuspend
// RtSigtimedwait
// SchedGetPriorityMax
// SchedGetPriorityMin
// SchedGetparam
// SchedGetscheduler
// SchedRrGetInterval
// SchedSetparam
// SchedYield
// Security
// Semctl
// Semget
// Semop
// Semtimedop
// SetMempolicy
// SetRobustList
// SetThreadArea
// SetTidAddress
// Sigaltstack
// Swapoff
// Swapon
// Sysfs
// TimerCreate
// TimerDelete
// TimerGetoverrun
// TimerGettime
// TimerSettime
// Tkill (obsolete)
// Tuxcall
// Umount2
// Uselib
// Utimensat
// Vfork
// Vhangup
// Vserver
// _Sysctl<|MERGE_RESOLUTION|>--- conflicted
+++ resolved
@@ -73,13 +73,10 @@
 	return fchmodat(dirfd, path, mode)
 }
 
-<<<<<<< HEAD
-=======
 func InotifyInit() (fd int, err error) {
 	return InotifyInit1(0)
 }
 
->>>>>>> e8d3e9b1
 //sys	ioctl(fd int, req uint, arg uintptr) (err error) = SYS_IOCTL
 //sys	ioctlPtr(fd int, req uint, arg unsafe.Pointer) (err error) = SYS_IOCTL
 
@@ -123,8 +120,6 @@
 	return openat2(dirfd, path, how, SizeofOpenHow)
 }
 
-<<<<<<< HEAD
-=======
 func Pipe(p []int) error {
 	return Pipe2(p, 0)
 }
@@ -144,7 +139,6 @@
 	return err
 }
 
->>>>>>> e8d3e9b1
 //sys	ppoll(fds *PollFd, nfds int, timeout *Timespec, sigmask *Sigset_t) (n int, err error)
 
 func Ppoll(fds []PollFd, timeout *Timespec, sigmask *Sigset_t) (n int, err error) {
@@ -884,13 +878,7 @@
 func (sa *SockaddrL2TPIP) sockaddr() (unsafe.Pointer, _Socklen, error) {
 	sa.raw.Family = AF_INET
 	sa.raw.Conn_id = sa.ConnId
-<<<<<<< HEAD
-	for i := 0; i < len(sa.Addr); i++ {
-		sa.raw.Addr[i] = sa.Addr[i]
-	}
-=======
 	sa.raw.Addr = sa.Addr
->>>>>>> e8d3e9b1
 	return unsafe.Pointer(&sa.raw), SizeofSockaddrL2TPIP, nil
 }
 
@@ -906,13 +894,7 @@
 	sa.raw.Family = AF_INET6
 	sa.raw.Conn_id = sa.ConnId
 	sa.raw.Scope_id = sa.ZoneId
-<<<<<<< HEAD
-	for i := 0; i < len(sa.Addr); i++ {
-		sa.raw.Addr[i] = sa.Addr[i]
-	}
-=======
 	sa.raw.Addr = sa.Addr
->>>>>>> e8d3e9b1
 	return unsafe.Pointer(&sa.raw), SizeofSockaddrL2TPIP6, nil
 }
 
@@ -1047,26 +1029,14 @@
 			pp := (*RawSockaddrL2TPIP)(unsafe.Pointer(rsa))
 			sa := new(SockaddrL2TPIP)
 			sa.ConnId = pp.Conn_id
-<<<<<<< HEAD
-			for i := 0; i < len(sa.Addr); i++ {
-				sa.Addr[i] = pp.Addr[i]
-			}
-=======
 			sa.Addr = pp.Addr
->>>>>>> e8d3e9b1
 			return sa, nil
 		default:
 			pp := (*RawSockaddrInet4)(unsafe.Pointer(rsa))
 			sa := new(SockaddrInet4)
 			p := (*[2]byte)(unsafe.Pointer(&pp.Port))
 			sa.Port = int(p[0])<<8 + int(p[1])
-<<<<<<< HEAD
-			for i := 0; i < len(sa.Addr); i++ {
-				sa.Addr[i] = pp.Addr[i]
-			}
-=======
 			sa.Addr = pp.Addr
->>>>>>> e8d3e9b1
 			return sa, nil
 		}
 
@@ -1082,13 +1052,7 @@
 			sa := new(SockaddrL2TPIP6)
 			sa.ConnId = pp.Conn_id
 			sa.ZoneId = pp.Scope_id
-<<<<<<< HEAD
-			for i := 0; i < len(sa.Addr); i++ {
-				sa.Addr[i] = pp.Addr[i]
-			}
-=======
 			sa.Addr = pp.Addr
->>>>>>> e8d3e9b1
 			return sa, nil
 		default:
 			pp := (*RawSockaddrInet6)(unsafe.Pointer(rsa))
@@ -1096,13 +1060,7 @@
 			p := (*[2]byte)(unsafe.Pointer(&pp.Port))
 			sa.Port = int(p[0])<<8 + int(p[1])
 			sa.ZoneId = pp.Scope_id
-<<<<<<< HEAD
-			for i := 0; i < len(sa.Addr); i++ {
-				sa.Addr[i] = pp.Addr[i]
-			}
-=======
 			sa.Addr = pp.Addr
->>>>>>> e8d3e9b1
 			return sa, nil
 		}
 
@@ -1277,15 +1235,7 @@
 func Accept(fd int) (nfd int, sa Sockaddr, err error) {
 	var rsa RawSockaddrAny
 	var len _Socklen = SizeofSockaddrAny
-<<<<<<< HEAD
-	// Try accept4 first for Android, then try accept for kernel older than 2.6.28
 	nfd, err = accept4(fd, &rsa, &len, 0)
-	if err == ENOSYS {
-		nfd, err = accept(fd, &rsa, &len)
-	}
-=======
-	nfd, err = accept4(fd, &rsa, &len, 0)
->>>>>>> e8d3e9b1
 	if err != nil {
 		return
 	}
@@ -1858,15 +1808,7 @@
 //sys	Dup(oldfd int) (fd int, err error)
 
 func Dup2(oldfd, newfd int) error {
-<<<<<<< HEAD
-	// Android O and newer blocks dup2; riscv and arm64 don't implement dup2.
-	if runtime.GOOS == "android" || runtime.GOARCH == "riscv64" || runtime.GOARCH == "arm64" {
-		return Dup3(oldfd, newfd, 0)
-	}
-	return dup2(oldfd, newfd)
-=======
 	return Dup3(oldfd, newfd, 0)
->>>>>>> e8d3e9b1
 }
 
 //sys	Dup3(oldfd int, newfd int, flags int) (err error)
@@ -2246,11 +2188,7 @@
 			gid = Getgid()
 		}
 
-<<<<<<< HEAD
-		if uint32(gid) == st.Gid || isGroupMember(gid) {
-=======
 		if uint32(gid) == st.Gid || isGroupMember(int(st.Gid)) {
->>>>>>> e8d3e9b1
 			fmode = (st.Mode >> 3) & 7
 		} else {
 			fmode = st.Mode & 7
@@ -2363,8 +2301,6 @@
 //sys	ProcessVMReadv(pid int, localIov []Iovec, remoteIov []RemoteIovec, flags uint) (n int, err error) = SYS_PROCESS_VM_READV
 //sys	ProcessVMWritev(pid int, localIov []Iovec, remoteIov []RemoteIovec, flags uint) (n int, err error) = SYS_PROCESS_VM_WRITEV
 
-<<<<<<< HEAD
-=======
 //sys	PidfdOpen(pid int, flags int) (fd int, err error) = SYS_PIDFD_OPEN
 //sys	PidfdGetfd(pidfd int, targetfd int, flags int) (fd int, err error) = SYS_PIDFD_GETFD
 //sys	PidfdSendSignal(pidfd int, sig Signal, info *Siginfo, flags int) (err error) = SYS_PIDFD_SEND_SIGNAL
@@ -2420,7 +2356,6 @@
 	return prev, nil
 }
 
->>>>>>> e8d3e9b1
 /*
  * Unimplemented
  */
