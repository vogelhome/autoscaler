--- conflicted
+++ resolved
@@ -2,15 +2,6 @@
 // Use of this source code is governed by a BSD-style
 // license that can be found in the LICENSE file.
 
-<<<<<<< HEAD
-// In Go 1.13, the ed25519 package was promoted to the standard library as
-// crypto/ed25519, and this package became a wrapper for the standard library one.
-//
-//go:build !go1.13
-// +build !go1.13
-
-=======
->>>>>>> e8d3e9b1
 // Package ed25519 implements the Ed25519 signature algorithm. See
 // https://ed25519.cr.yp.to/.
 //
