--- conflicted
+++ resolved
@@ -78,20 +78,12 @@
 endif
 endif
 
-<<<<<<< HEAD
-PROMU_VERSION ?= 0.7.0
-=======
 PROMU_VERSION ?= 0.12.0
->>>>>>> e8d3e9b1
 PROMU_URL     := https://github.com/prometheus/promu/releases/download/v$(PROMU_VERSION)/promu-$(PROMU_VERSION).$(GO_BUILD_PLATFORM).tar.gz
 
 GOLANGCI_LINT :=
 GOLANGCI_LINT_OPTS ?=
-<<<<<<< HEAD
-GOLANGCI_LINT_VERSION ?= v1.18.0
-=======
 GOLANGCI_LINT_VERSION ?= v1.39.0
->>>>>>> e8d3e9b1
 # golangci-lint only supports linux, darwin and windows platforms on i386/amd64.
 # windows isn't included here because of the path separator being different.
 ifeq ($(GOHOSTOS),$(filter $(GOHOSTOS),linux darwin))
