package matchers

import (
	"errors"
	"fmt"
	"reflect"

	"github.com/onsi/gomega/format"
	"golang.org/x/xerrors"
)

type MatchErrorMatcher struct {
	Expected interface{}
}

func (matcher *MatchErrorMatcher) Match(actual interface{}) (success bool, err error) {
	if isNil(actual) {
		return false, fmt.Errorf("Expected an error, got nil")
	}

	if !isError(actual) {
		return false, fmt.Errorf("Expected an error.  Got:\n%s", format.Object(actual, 1))
	}

	actualErr := actual.(error)
	expected := matcher.Expected

	if isError(expected) {
<<<<<<< HEAD
		return reflect.DeepEqual(actualErr, expected) || xerrors.Is(actualErr, expected.(error)), nil
=======
		return reflect.DeepEqual(actualErr, expected) || errors.Is(actualErr, expected.(error)), nil
>>>>>>> e8d3e9b1
	}

	if isString(expected) {
		return actualErr.Error() == expected, nil
	}

	var subMatcher omegaMatcher
	var hasSubMatcher bool
	if expected != nil {
		subMatcher, hasSubMatcher = (expected).(omegaMatcher)
		if hasSubMatcher {
			return subMatcher.Match(actualErr.Error())
		}
	}

	return false, fmt.Errorf(
		"MatchError must be passed an error, a string, or a Matcher that can match on strings. Got:\n%s",
		format.Object(expected, 1))
}

func (matcher *MatchErrorMatcher) FailureMessage(actual interface{}) (message string) {
	return format.Message(actual, "to match error", matcher.Expected)
}

func (matcher *MatchErrorMatcher) NegatedFailureMessage(actual interface{}) (message string) {
	return format.Message(actual, "not to match error", matcher.Expected)
}<|MERGE_RESOLUTION|>--- conflicted
+++ resolved
@@ -6,7 +6,6 @@
 	"reflect"
 
 	"github.com/onsi/gomega/format"
-	"golang.org/x/xerrors"
 )
 
 type MatchErrorMatcher struct {
@@ -26,11 +25,7 @@
 	expected := matcher.Expected
 
 	if isError(expected) {
-<<<<<<< HEAD
-		return reflect.DeepEqual(actualErr, expected) || xerrors.Is(actualErr, expected.(error)), nil
-=======
 		return reflect.DeepEqual(actualErr, expected) || errors.Is(actualErr, expected.(error)), nil
->>>>>>> e8d3e9b1
 	}
 
 	if isString(expected) {
