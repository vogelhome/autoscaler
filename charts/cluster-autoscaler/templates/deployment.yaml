--- conflicted
+++ resolved
@@ -94,13 +94,10 @@
             {{- else if eq .Values.clusterAPIMode "single-kubeconfig"}}
             - --kubeconfig={{ .Values.clusterAPIWorkloadKubeconfigPath }}
             {{- end }}
-<<<<<<< HEAD
-=======
           {{- else if eq .Values.cloudProvider "azure" }}
             {{- if .Values.autoDiscovery.clusterName }}
             - --node-group-auto-discovery=label:cluster-autoscaler-enabled=true,cluster-autoscaler-name={{ .Values.autoDiscovery.clusterName }}
             {{- end }}
->>>>>>> e8d3e9b1
           {{- end }}
           {{- if eq .Values.cloudProvider "magnum" }}
             - --cloud-config={{ .Values.cloudConfigPath }}
